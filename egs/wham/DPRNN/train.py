import os
import argparse
import json

import torch
from torch.optim.lr_scheduler import ReduceLROnPlateau
from torch.utils.data import DataLoader
import pytorch_lightning as pl
from pytorch_lightning.callbacks import ModelCheckpoint, EarlyStopping

from asteroid import DPRNNTasNet
from asteroid.data.wham_dataset import WhamDataset
from asteroid.engine.optimizers import make_optimizer
from asteroid.engine.system import System
from asteroid.losses import PITLossWrapper, pairwise_neg_sisdr

# Keys which are not in the conf.yml file can be added here.
# In the hierarchical dictionary created when parsing, the key `key` can be
# found at dic['main_args'][key]

# By default train.py will use all available GPUs. The `id` option in run.sh
# will limit the number of available GPUs for train.py .
parser = argparse.ArgumentParser()
parser.add_argument("--exp_dir", default="exp/tmp", help="Full path to save best validation model")


def main(conf):
    train_set = WhamDataset(
        conf["data"]["train_dir"],
        conf["data"]["task"],
        sample_rate=conf["data"]["sample_rate"],
        segment=conf["data"]["segment"],
        nondefault_nsrc=conf["data"]["nondefault_nsrc"],
    )
    val_set = WhamDataset(
        conf["data"]["valid_dir"],
        conf["data"]["task"],
        sample_rate=conf["data"]["sample_rate"],
        nondefault_nsrc=conf["data"]["nondefault_nsrc"],
    )

    train_loader = DataLoader(
        train_set,
        shuffle=True,
        batch_size=conf["training"]["batch_size"],
        num_workers=conf["training"]["num_workers"],
        drop_last=True,
    )
    val_loader = DataLoader(
        val_set,
        shuffle=False,
        batch_size=conf["training"]["batch_size"],
        num_workers=conf["training"]["num_workers"],
        drop_last=True,
    )
    # Update number of source values (It depends on the task)
    conf["masknet"].update({"n_src": train_set.n_src})

    model = DPRNNTasNet(**conf["filterbank"], **conf["masknet"])
    optimizer = make_optimizer(model.parameters(), **conf["optim"])
    # Define scheduler
    scheduler = None
    if conf["training"]["half_lr"]:
        scheduler = ReduceLROnPlateau(optimizer=optimizer, factor=0.5, patience=5)
    # Just after instantiating, save the args. Easy loading in the future.
    exp_dir = conf["main_args"]["exp_dir"]
    os.makedirs(exp_dir, exist_ok=True)
    conf_path = os.path.join(exp_dir, "conf.yml")
    with open(conf_path, "w") as outfile:
        yaml.safe_dump(conf, outfile)

    # Define Loss function.
    loss_func = PITLossWrapper(pairwise_neg_sisdr, pit_from="pw_mtx")
    system = System(
        model=model,
        loss_func=loss_func,
        optimizer=optimizer,
        train_loader=train_loader,
        val_loader=val_loader,
        scheduler=scheduler,
        config=conf,
    )

    # Define callbacks
<<<<<<< HEAD
    checkpoint_dir = os.path.join(exp_dir, 'checkpoints/')
    checkpoint = ModelCheckpoint(checkpoint_dir, monitor='val_loss', verbose=True,
                                 mode='min', save_top_k=5)
=======
    checkpoint_dir = os.path.join(exp_dir, "checkpoints/")
    checkpoint = ModelCheckpoint(
        checkpoint_dir, monitor="val_loss", mode="min", save_top_k=5, verbose=1
    )
>>>>>>> 88b42701
    early_stopping = False
    if conf["training"]["early_stop"]:
        early_stopping = EarlyStopping(monitor="val_loss", patience=30, verbose=1)

    # Don't ask GPU if they are not available.
    gpus = -1 if torch.cuda.is_available() else None
<<<<<<< HEAD
    trainer = pl.Trainer(max_epochs=conf['training']['epochs'], 
                         checkpoint_callback=checkpoint,
                         early_stop_callback=early_stopping,
                         default_root_dir=exp_dir,
                         gpus=gpus,
                         distributed_backend='ddp',
                         gradient_clip_val=conf['training']["gradient_clipping"])
    trainer.fit(system)

    state_dict = torch.load(checkpoint.best_model_path)
    system.load_state_dict(state_dict=state_dict['state_dict'])
=======
    trainer = pl.Trainer(
        max_nb_epochs=conf["training"]["epochs"],
        checkpoint_callback=checkpoint,
        early_stop_callback=early_stopping,
        default_save_path=exp_dir,
        gpus=gpus,
        distributed_backend="ddp",
        gradient_clip_val=conf["training"]["gradient_clipping"],
    )
    trainer.fit(system)

    best_k = {k: v.item() for k, v in checkpoint.best_k_models.items()}
    with open(os.path.join(exp_dir, "best_k_models.json"), "w") as f:
        json.dump(best_k, f, indent=0)

    # Save best model (next PL version will make this easier)
    best_path = [b for b, v in best_k.items() if v == min(best_k.values())][0]
    state_dict = torch.load(best_path)
    system.load_state_dict(state_dict=state_dict["state_dict"])
>>>>>>> 88b42701
    system.cpu()

    to_save = system.model.serialize()
    to_save.update(train_set.get_infos())
    torch.save(to_save, os.path.join(exp_dir, "best_model.pth"))


if __name__ == "__main__":
    import yaml
    from pprint import pprint as print
    from asteroid.utils import prepare_parser_from_dict, parse_args_as_dict

    # We start with opening the config file conf.yml as a dictionary from
    # which we can create parsers. Each top level key in the dictionary defined
    # by the YAML file creates a group in the parser.
    with open("local/conf.yml") as f:
        def_conf = yaml.safe_load(f)
    parser = prepare_parser_from_dict(def_conf, parser=parser)
    # Arguments are then parsed into a hierarchical dictionary (instead of
    # flat, as returned by argparse) to facilitate calls to the different
    # asteroid methods (see in main).
    # plain_args is the direct output of parser.parse_args() and contains all
    # the attributes in an non-hierarchical structure. It can be useful to also
    # have it so we included it here but it is not used.
    arg_dic, plain_args = parse_args_as_dict(parser, return_plain_args=True)
    print(arg_dic)
    main(arg_dic)<|MERGE_RESOLUTION|>--- conflicted
+++ resolved
@@ -82,23 +82,16 @@
     )
 
     # Define callbacks
-<<<<<<< HEAD
     checkpoint_dir = os.path.join(exp_dir, 'checkpoints/')
     checkpoint = ModelCheckpoint(checkpoint_dir, monitor='val_loss', verbose=True,
                                  mode='min', save_top_k=5)
-=======
-    checkpoint_dir = os.path.join(exp_dir, "checkpoints/")
-    checkpoint = ModelCheckpoint(
-        checkpoint_dir, monitor="val_loss", mode="min", save_top_k=5, verbose=1
-    )
->>>>>>> 88b42701
+
     early_stopping = False
     if conf["training"]["early_stop"]:
         early_stopping = EarlyStopping(monitor="val_loss", patience=30, verbose=1)
 
     # Don't ask GPU if they are not available.
     gpus = -1 if torch.cuda.is_available() else None
-<<<<<<< HEAD
     trainer = pl.Trainer(max_epochs=conf['training']['epochs'], 
                          checkpoint_callback=checkpoint,
                          early_stop_callback=early_stopping,
@@ -110,27 +103,6 @@
 
     state_dict = torch.load(checkpoint.best_model_path)
     system.load_state_dict(state_dict=state_dict['state_dict'])
-=======
-    trainer = pl.Trainer(
-        max_nb_epochs=conf["training"]["epochs"],
-        checkpoint_callback=checkpoint,
-        early_stop_callback=early_stopping,
-        default_save_path=exp_dir,
-        gpus=gpus,
-        distributed_backend="ddp",
-        gradient_clip_val=conf["training"]["gradient_clipping"],
-    )
-    trainer.fit(system)
-
-    best_k = {k: v.item() for k, v in checkpoint.best_k_models.items()}
-    with open(os.path.join(exp_dir, "best_k_models.json"), "w") as f:
-        json.dump(best_k, f, indent=0)
-
-    # Save best model (next PL version will make this easier)
-    best_path = [b for b, v in best_k.items() if v == min(best_k.values())][0]
-    state_dict = torch.load(best_path)
-    system.load_state_dict(state_dict=state_dict["state_dict"])
->>>>>>> 88b42701
     system.cpu()
 
     to_save = system.model.serialize()
