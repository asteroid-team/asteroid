#!/bin/bash

set -e  # Exit on error
# Main storage directory. You'll need disk space to dump the WHAM mixtures and the wsj0 wav
# files if you start from sphere files.
storage_dir=

# If you start from the sphere files, specify the path to the directory and start from stage 0
sphere_dir=  # Directory containing sphere files
# If you already have wsj0 wav files, specify the path to the directory here and start from stage 1
wsj0_wav_dir=
# If you already have the WHAM mixtures, specify the path to the directory here and start from stage 2
wham_wav_dir=
# After running the recipe a first time, you can run it from stage 3 directly to train new models.

# Path to the python you'll use for the experiment. Defaults to the current python
# You can run ./utils/prepare_python_env.sh to create a suitable python environment, paste the output here.
python_path=python

# Example usage
# ./run.sh --stage 3 --tag my_tag --task sep_noisy --id 0,1

# General
stage=0  # Controls from which stage to start
tag=""  # Controls the directory name associated to the experiment
# You can ask for several GPUs using id (passed to CUDA_VISIBLE_DEVICES)
id=

# Data
data_dir=data  # Local data directory (No disk space needed)
task=sep_clean  # Specify the task here (sep_clean, sep_noisy, enh_single, enh_both)
sample_rate=8000
mode=min

# Training parameters separately for optimizing the filterbank and
# the separator, respectively in a two-step process.
# If a filterbank exists and is pretrained then reuse it.
reuse_pretrained_filterbank=True
filterbank_n_basis=128
filterbank_kernel_size=21

# Training
f_batch_size=64
s_batch_size=4
f_num_workers=4
s_num_workers=4
f_optimizer=adam
s_optimizer=adam
f_lr=0.0005
s_lr=0.001
f_epochs=500
s_epochs=400

# Architecture
n_blocks=8
n_repeats=4

# Evaluation
eval_use_gpu=0


. utils/parse_options.sh


sr_string=$(($sample_rate/1000))
suffix=wav${sr_string}k/$mode
dumpdir=$data_dir/$suffix  # directory to put generated json file

train_dir=$dumpdir/tr
valid_dir=$dumpdir/cv
test_dir=$dumpdir/tt

if [[ $stage -le  0 ]]; then
  echo "Stage 0: Converting sphere files to wav files"
  . local/convert_sphere2wav.sh --sphere_dir $sphere_dir --wav_dir $wsj0_wav_dir
fi

if [[ $stage -le  1 ]]; then
	echo "Stage 1: Generating 8k and 16k WHAM dataset"
  . local/prepare_data.sh --wav_dir $wsj0_wav_dir --out_dir $wham_wav_dir --python_path $python_path
fi

if [[ $stage -le  2 ]]; then
	# Make json directories with min/max modes and sampling rates
	echo "Stage 2: Generating json files including wav path and duration"
	for sr_string in 8 16; do
		for mode_option in min max; do
			tmp_dumpdir=data/wav${sr_string}k/$mode_option
			echo "Generating json files in $tmp_dumpdir"
			[[ ! -d $tmp_dumpdir ]] && mkdir -p $tmp_dumpdir
			local_wham_dir=$wham_wav_dir/wav${sr_string}k/$mode_option/
      $python_path local/preprocess_wham.py --in_dir $local_wham_dir --out_dir $tmp_dumpdir
    done
  done
fi

<<<<<<< HEAD
=======
sr_string=$(($sample_rate/1000))
suffix=wav${sr_string}k/$mode
dumpdir=$data_dir/$suffix  # directory to put generated json file

train_dir=$dumpdir/tr
valid_dir=$dumpdir/cv
test_dir=$dumpdir/tt

>>>>>>> 7f00e956
# Generate a random ID for the run if no tag is specified
uuid=$($python_path -c 'import uuid, sys; print(str(uuid.uuid4())[:8])')
if [[ -z ${tag} ]]; then
	tag=${task}_${sr_string}k${mode}_${uuid}
fi
expdir=exp/train_twostep_${tag}
mkdir -p $expdir
echo "Results from the following experiment will be stored in $expdir"

if [[ $stage -le 3 ]]; then
  echo "Stage 3: Training"
  mkdir -p logs
  CUDA_VISIBLE_DEVICES=$id $python_path train.py \
  --train_dir $train_dir \
  --valid_dir $valid_dir \
  --task $task \
  --sample_rate $sample_rate \
  --f_lr $f_lr \
  --s_lr $s_lr \
  --f_epochs $f_epochs  \
  --s_epochs $s_epochs  \
  --f_optimizer $f_optimizer  \
  --s_optimizer $s_optimizer  \
  --f_batch_size $f_batch_size \
  --s_batch_size $s_batch_size \
  --f_num_workers $f_num_workers \
  --s_num_workers $s_num_workers \
  --n_blocks $n_blocks \
  --n_repeats $n_repeats \
  --n_filters $filterbank_n_basis \
  --kernel_size $filterbank_kernel_size \
  --reuse_pretrained_filterbank $reuse_pretrained_filterbank \
  --exp_dir ${expdir}/ | tee logs/train_${tag}.log
fi

if [[ $stage -le 4 ]]; then
	echo "Stage 4 : Evaluation"
	CUDA_VISIBLE_DEVICES=$id $python_path eval.py \
	--task $task \
	--test_dir $test_dir \
	--use_gpu $eval_use_gpu \
	--exp_dir ${expdir}
fi<|MERGE_RESOLUTION|>--- conflicted
+++ resolved
@@ -61,7 +61,6 @@
 
 . utils/parse_options.sh
 
-
 sr_string=$(($sample_rate/1000))
 suffix=wav${sr_string}k/$mode
 dumpdir=$data_dir/$suffix  # directory to put generated json file
@@ -94,17 +93,6 @@
   done
 fi
 
-<<<<<<< HEAD
-=======
-sr_string=$(($sample_rate/1000))
-suffix=wav${sr_string}k/$mode
-dumpdir=$data_dir/$suffix  # directory to put generated json file
-
-train_dir=$dumpdir/tr
-valid_dir=$dumpdir/cv
-test_dir=$dumpdir/tt
-
->>>>>>> 7f00e956
 # Generate a random ID for the run if no tag is specified
 uuid=$($python_path -c 'import uuid, sys; print(str(uuid.uuid4())[:8])')
 if [[ -z ${tag} ]]; then
