--- conflicted
+++ resolved
@@ -94,13 +94,8 @@
 	# Make json directories with min/max modes and sampling rates
 	echo "Stage 2: Generating json files including wav path and duration"
 	for sr_string in 8 16; do
-<<<<<<< HEAD
-		for mode in min max; do
-			tmp_dumpdir=$data_dir/wav${sr_string}k/$mode
-=======
 		for mode_option in min max; do
 			tmp_dumpdir=data/wav${sr_string}k/$mode_option
->>>>>>> ea78a772
 			echo "Generating json files in $tmp_dumpdir"
 			[[ ! -d $tmp_dumpdir ]] && mkdir -p $tmp_dumpdir
 			local_wham_dir=$wham_wav_dir/wav${sr_string}k/$mode_option/
