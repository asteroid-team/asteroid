#!/bin/bash

# Main storage directory. You'll need disk space to dump DNS dataset.
storage_dir=
# If you want to clone the DNS-Challenge repo somewhere different
clone_dir=  # optional

# Path to the python you'll use for the experiment. Defaults to the current python
# You can run ./utils/prepare_python_env.sh to create a suitable python environment.
python_path=python

# Example usage
# ./run.sh --stage 3 --tag my_tag --is_complex true --id 0,1

# General
stage=0
tag=""  # Controls the directory name associated to the experiment
# You can ask for several GPUs using id (passed to CUDA_VISIBLE_DEVICES)
id=

# Experiment config
is_complex=1  # If we use a complex network for training.

# Evaluation
eval_use_gpu=1

. ./utils/parse_options.sh

<<<<<<< HEAD
dumpdir=data

=======
>>>>>>> 7f00e956
recipe_dir=$PWD
if [[ -z ${clone_dir} ]]; then
	clone_dir=$storage_dir
fi

if [[ $stage -le  0 ]]; then
  echo "Stage 0 : Install git-lfs and download the data (this will take a while)"
  . ./local/install_git_lfs.sh
	. ./local/download_data.sh $clone_dir
fi

if [[ $stage -le  1 ]]; then
  echo "Stage 1 : Create the dataset"
  . ./local/create_dns_dataset.sh $clone_dir $storage_dir
  cd $recipe_dir
fi


if [[ $stage -le  2 ]]; then
  echo "Stage 2 : preprocess the dataset"
  python local/preprocess_dns.py --data_dir $storage_dir --json_dir $dumpdir
fi

# Generate a random ID for the run if no tag is specified
uuid=$(python -c 'import uuid, sys; print(str(uuid.uuid4())[:8])')
if [[ -z ${tag} ]]; then
	tag=iscomplex${is_complex}_${uuid}
fi
expdir=exp/train_dns_${tag}
mkdir -p $expdir && echo $uuid >> $expdir/run_uuid.txt
echo "Results from the following experiment will be stored in $expdir"


if [[ $stage -le  3 ]]; then
  echo "Stage 3 : Train"
  mkdir -p logs
  CUDA_VISIBLE_DEVICES=$id $python_path train.py \
  --json_dir $dumpdir \
  --is_complex $is_complex \
  --exp_dir ${expdir}/ | tee logs/train_dns_${tag}.log
fi

if [[ $stage -le  4 ]]; then
  echo "Stage 4 : Evaluate"
  $python_path eval_on_synthetic.py \
  --test_dir $clone_dir/DNS-Challenge/datasets/test_set/synthetic \
  --use_gpu $eval_use_gpu \
  --exp_dir $expdir | tee logs/eval_dns_${tag}.log
fi

if [[ $stage -le  5 ]]; then
  echo "Stage 5 : Separate"
  $python_path denoise.py \
  --denoise_path $clone_dir/DNS-Challenge/datasets/test_set/real_recordings/ \
  --use_gpu $eval_use_gpu \
  --exp_dir $expdir
fi<|MERGE_RESOLUTION|>--- conflicted
+++ resolved
@@ -26,11 +26,8 @@
 
 . ./utils/parse_options.sh
 
-<<<<<<< HEAD
 dumpdir=data
 
-=======
->>>>>>> 7f00e956
 recipe_dir=$PWD
 if [[ -z ${clone_dir} ]]; then
 	clone_dir=$storage_dir
@@ -51,7 +48,12 @@
 
 if [[ $stage -le  2 ]]; then
   echo "Stage 2 : preprocess the dataset"
-  python local/preprocess_dns.py --data_dir $storage_dir --json_dir $dumpdir
+  python local/preprocess_dns.py --data_dir $storage_dir --json_dir $
+  
+  
+  
+  
+  dir
 fi
 
 # Generate a random ID for the run if no tag is specified
