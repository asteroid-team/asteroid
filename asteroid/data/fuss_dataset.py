--- conflicted
+++ resolved
@@ -19,11 +19,7 @@
             Sound Separation Data?", 2020, in preparation.
     """
 
-<<<<<<< HEAD
-    dataset_name = "Free Universal Sound Separation"
-=======
     dataset_name = "FUSS"
->>>>>>> 88b42701
 
     def __init__(self, file_list_path, return_bg=False):
         super().__init__()
@@ -76,30 +72,17 @@
         """
         infos = dict()
         infos["dataset"] = self.dataset_name
-<<<<<<< HEAD
-        infos["task"] = "universal_sound_separation"
-=======
         infos["task"] = "sep_noisy"
->>>>>>> 88b42701
         infos["licenses"] = [fuss_license]
         return infos
 
 
 fuss_license = dict(
-<<<<<<< HEAD
-    title="Free Universal Sound Separation",
-    title_link="https://github.com/google-research/sound-separation/tree/master/datasets/fuss",
-    author="Google",
-    author_link="https://www.google.com/",
-    license="CC BY-NC 4.0",
-    license_link="https://creativecommons.org/licenses/by-nc/4.0/",
-=======
     title="Free Universal Sound Separation Dataset",
     title_link="https://zenodo.org/record/3743844#.X0Jtehl8Jkg",
     author="Scott Wisdom; Hakan Erdogan; Dan Ellis and John R. Hershey",
     author_link="https://scholar.google.com/citations?user=kJM6N7IAAAAJ&hl=en",
     license="Creative Commons Attribution 4.0 International",
     license_link="https://creativecommons.org/licenses/by/4.0/legalcode",
->>>>>>> 88b42701
     non_commercial=False,
 )