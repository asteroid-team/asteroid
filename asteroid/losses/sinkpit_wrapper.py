--- conflicted
+++ resolved
@@ -144,45 +144,5 @@
             Z = Z - torch.logsumexp(Z, axis=2, keepdim=True)
         min_loss = torch.einsum("bij,bij->b", C + Z / beta, torch.exp(Z))
         min_loss = min_loss / n_src
-<<<<<<< HEAD
         return min_loss, torch.exp(Z)
-
-
-def sinkpit_default_beta_schedule(epoch):
-    return min([1.02 ** epoch, 10])
-
-
-class SinkPITBetaScheduler(pl.callbacks.Callback):
-    r"""Scheduler of the beta value of SinkPITLossWrapper
-    This module is used as a Callback function of `pytorch_lightning.Trainer`.
-
-    Args:
-        cooling_schedule (callable) : A callable that takes a parameter `epoch` (int)
-            and returns the value of `beta` (float).
-
-    The default function is ``sinkpit_default_beta_schedule``: :math:`\beta = min(1.02^{epoch}, 10)`
-
-    Example
-        >>> from pytorch_lightning import Trainer
-        >>> from asteroid.losses import SinkPITBetaScheduler
-        >>> # Default scheduling function
-        >>> sinkpit_beta_schedule = SinkPITBetaSchedule()
-        >>> trainer = Trainer(callbacks=[sinkpit_beta_schedule])
-        >>> # User-defined schedule
-        >>> sinkpit_beta_schedule = SinkPITBetaScheduler(lambda ep: 1. if ep < 10 else 100.)
-        >>> trainer = Trainer(callbacks=[sinkpit_beta_schedule])
-    """
-
-    def __init__(self, cooling_schedule=sinkpit_default_beta_schedule):
-        self.cooling_schedule = cooling_schedule
-
-    def on_epoch_start(self, trainer, pl_module):
-        assert isinstance(pl_module.loss_func, SinkPITLossWrapper)
-        assert trainer.current_epoch == pl_module.current_epoch  # same
-        epoch = pl_module.current_epoch
-        # step = pl_module.global_step
-        beta = self.cooling_schedule(epoch)
-        pl_module.loss_func.beta = beta
-=======
-        return min_loss, torch.exp(Z)
->>>>>>> 05b939b4
+      