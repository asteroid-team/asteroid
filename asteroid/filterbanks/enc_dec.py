--- conflicted
+++ resolved
@@ -5,13 +5,8 @@
 
 
 class Filterbank(nn.Module):
-<<<<<<< HEAD
-    """ Base Filterbank class.
-    Each subclass has to implement a `filters` method.
-=======
     """Base Filterbank class.
     Each subclass has to implement a `filters` property.
->>>>>>> 23e0b57e
 
     Args:
         n_filters (int): Number of filters.
@@ -231,13 +226,8 @@
         elif isinstance(filterbank, Encoder):
             return cls(filterbank.filterbank, is_pinv=True)
 
-<<<<<<< HEAD
     def forward(self, spec) -> torch.Tensor:
-        """ Applies transposed convolution to a TF representation.
-=======
-    def forward(self, spec):
         """Applies transposed convolution to a TF representation.
->>>>>>> 23e0b57e
 
         This is equivalent to overlap-add.
 
