--- conflicted
+++ resolved
@@ -1,14 +1,8 @@
 import torch
 
 
-<<<<<<< HEAD
 def mul_c(inp, other, dim: int = -2):
-    """ Entrywise product for complex valued tensors.
-=======
-
-def mul_c(inp, other, dim=-2):
     """Entrywise product for complex valued tensors.
->>>>>>> 23e0b57e
 
     Operands are assumed to have the real parts of each entry followed by the
     imaginary parts of each entry along dimension `dim`, e.g. for,
@@ -52,13 +46,8 @@
     return x
 
 
-<<<<<<< HEAD
 def take_mag(x, dim: int = -2, EPS: float = 1e-8):
-    """ Takes the magnitude of a complex tensor.
-=======
-def take_mag(x, dim=-2):
     """Takes the magnitude of a complex tensor.
->>>>>>> 23e0b57e
 
     The operands is assumed to have the real parts of each entry followed by
     the imaginary parts of each entry along dimension `dim`, e.g. for,
@@ -96,13 +85,8 @@
     return torch.cat([take_mag(x, dim=dim), x], dim=dim)
 
 
-<<<<<<< HEAD
 def apply_real_mask(tf_rep, mask, dim: int = -2):
-    """ Applies a real-valued mask to a real-valued representation.
-=======
-def apply_real_mask(tf_rep, mask, dim=-2):
     """Applies a real-valued mask to a real-valued representation.
->>>>>>> 23e0b57e
 
     It corresponds to ReIm mask in [1].
 
@@ -117,13 +101,8 @@
     return tf_rep * mask
 
 
-<<<<<<< HEAD
 def apply_mag_mask(tf_rep, mask, dim: int = -2):
-    """ Applies a real-valued mask to a complex-valued representation.
-=======
-def apply_mag_mask(tf_rep, mask, dim=-2):
     """Applies a real-valued mask to a complex-valued representation.
->>>>>>> 23e0b57e
 
     If `tf_rep` has 2N elements along `dim`, `mask` has N elements, `mask` is
     duplicated along `dim` to apply the same mask to both the Re and Im.
@@ -160,13 +139,8 @@
     return tf_rep * mask
 
 
-<<<<<<< HEAD
 def apply_complex_mask(tf_rep, mask, dim: int = -2):
-    """ Applies a complex-valued mask to a complex-valued representation.
-=======
-def apply_complex_mask(tf_rep, mask, dim=-2):
     """Applies a complex-valued mask to a complex-valued representation.
->>>>>>> 23e0b57e
 
     Operands are assumed to have the real parts of each entry followed by the
     imaginary parts of each entry along dimension `dim`, e.g. for,
@@ -201,10 +175,6 @@
     return mul_c(tf_rep, mask, dim=dim)
 
 
-<<<<<<< HEAD
-def check_complex(tensor, dim: int = -2):
-    """ Assert tensor in complex-like in a given dimension.
-=======
 def is_asteroid_complex(tensor, dim=-2):
     """Check if tensor is complex-like in a given dimension.
 
@@ -220,9 +190,8 @@
     return tensor.shape[dim] % 2 == 0
 
 
-def check_complex(tensor, dim=-2):
+def check_complex(tensor, dim: int = -2):
     """Assert that tensor is an Asteroid-style complex in a given dimension.
->>>>>>> 23e0b57e
 
     Args:
         tensor (torch.Tensor): tensor to be checked.
@@ -241,13 +210,8 @@
         )
 
 
-<<<<<<< HEAD
 def to_numpy(tensor, dim: int = -2):
-    """ Convert complex-like torch tensor to numpy complex array
-=======
-def to_numpy(tensor, dim=-2):
     """Convert complex-like torch tensor to numpy complex array
->>>>>>> 23e0b57e
 
     Args:
         tensor (torch.Tensor): Complex tensor to convert to numpy.
@@ -262,13 +226,8 @@
     return real.data.numpy() + 1j * imag.data.numpy()
 
 
-<<<<<<< HEAD
 def from_numpy(array, dim: int = -2):
-    """ Convert complex numpy array to complex-like torch tensor.
-=======
-def from_numpy(array, dim=-2):
     """Convert complex numpy array to complex-like torch tensor.
->>>>>>> 23e0b57e
 
     Args:
         array (np.array): array to be converted.
@@ -284,10 +243,6 @@
     return torch.cat([torch.from_numpy(np.real(array)), torch.from_numpy(np.imag(array))], dim=dim)
 
 
-<<<<<<< HEAD
-def to_torchaudio(tensor, dim: int = -2):
-    """ Converts complex-like torch tensor to torchaudio style complex tensor.
-=======
 def is_torchaudio_complex(x):
     """Check if tensor is Torchaudio-style complex-like (last dimension is 2).
 
@@ -316,9 +271,8 @@
         )
 
 
-def to_torchaudio(tensor, dim=-2):
+def to_torchaudio(tensor, dim: int = -2):
     """Converts complex-like torch tensor to torchaudio style complex tensor.
->>>>>>> 23e0b57e
 
     Args:
         tensor (torch.tensor): asteroid-style complex-like torch tensor.
@@ -332,13 +286,8 @@
     return torch.stack(torch.chunk(tensor, 2, dim=dim), dim=-1)
 
 
-<<<<<<< HEAD
 def from_torchaudio(tensor, dim: int = -2):
-    """ Converts torchaudio style complex tensor to complex-like torch tensor.
-=======
-def from_torchaudio(tensor, dim=-2):
     """Converts torchaudio style complex tensor to complex-like torch tensor.
->>>>>>> 23e0b57e
 
     Args:
         tensor (torch.tensor): torchaudio-style complex-like torch tensor.
@@ -352,13 +301,8 @@
     return torch.cat([tensor[..., 0], tensor[..., 1]], dim=dim)
 
 
-<<<<<<< HEAD
 def angle(tensor, dim: int = -2):
-    """ Return the angle of the complex-like torch tensor.
-=======
-def angle(tensor, dim=-2):
     """Return the angle of the complex-like torch tensor.
->>>>>>> 23e0b57e
 
     Args:
         tensor (torch.Tensor): the complex tensor from which to extract the
@@ -376,13 +320,8 @@
     return torch.atan2(imag, real)
 
 
-<<<<<<< HEAD
 def from_mag_and_phase(mag, phase, dim: int = -2):
-    """ Return a complex-like torch tensor from magnitude and phase components.
-=======
-def from_mag_and_phase(mag, phase, dim=-2):
     """Return a complex-like torch tensor from magnitude and phase components.
->>>>>>> 23e0b57e
 
     Args:
         mag (torch.tensor): magnitude of the tensor.
