import pathlib
<<<<<<< HEAD
from .utils import deprecation_utils, torch_utils
from .models import ConvTasNet, DPRNNTasNet, DPTNet
=======
from .utils import deprecation_utils, torch_utils  # noqa
from .models import ConvTasNet, DPRNNTasNet, DPTNet, LSTMTasNet
>>>>>>> d297afb0

project_root = str(pathlib.Path(__file__).expanduser().absolute().parent.parent)
__version__ = "0.3.2"


def show_available_models():
    from .utils.hub_utils import MODELS_URLS_HASHTABLE

    print(" \n".join(list(MODELS_URLS_HASHTABLE.keys())))


__all__ = [
    "ConvTasNet",
    "DPRNNTasNet",
    "DPTNet",
    "show_available_models",
]<|MERGE_RESOLUTION|>--- conflicted
+++ resolved
@@ -1,11 +1,6 @@
 import pathlib
-<<<<<<< HEAD
-from .utils import deprecation_utils, torch_utils
-from .models import ConvTasNet, DPRNNTasNet, DPTNet
-=======
 from .utils import deprecation_utils, torch_utils  # noqa
 from .models import ConvTasNet, DPRNNTasNet, DPTNet, LSTMTasNet
->>>>>>> d297afb0
 
 project_root = str(pathlib.Path(__file__).expanduser().absolute().parent.parent)
 __version__ = "0.3.2"
