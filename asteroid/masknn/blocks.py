--- conflicted
+++ resolved
@@ -348,15 +348,9 @@
         output = output.reshape(batch * self.n_src, self.out_chan,
                                 self.chunk_size, n_chunks)
         # Overlap and add:
-<<<<<<< HEAD
-        # [batch, bn_chan, chunk_size, n_chunks] -> [batch, bn_chan, n_frames]
-        to_unfold = n_filters * self.chunk_size
-        output = fold(output.reshape(batch, to_unfold, n_chunks),
-=======
         # [batch, out_chan, chunk_size, n_chunks] -> [batch, out_chan, n_frames]
         to_unfold = self.out_chan * self.chunk_size
         output = fold(output.reshape(batch * self.n_src, to_unfold, n_chunks),
->>>>>>> 38c9629d
                       (n_frames, 1), kernel_size=(self.chunk_size, 1),
                       padding=(self.chunk_size, 0),
                       stride=(self.hop_size, 1))
