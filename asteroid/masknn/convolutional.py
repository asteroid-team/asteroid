--- conflicted
+++ resolved
@@ -1,11 +1,12 @@
 import torch
 from torch import nn
 import warnings
+
+from . import norms, activations
+from .norms import GlobLN
+from ..utils import has_arg
 from ..utils.deprecation_utils import VisibleDeprecationWarning
-
-
-from . import norms, activations
-from ..utils import has_arg
+from ._local import _DilatedConvNorm, _NormAct, _ConvNormAct, _ConvNorm
 
 
 class Conv1DBlock(nn.Module):
@@ -210,10 +211,6 @@
         return config
 
 
-<<<<<<< HEAD
-class TDCNpp(nn.Module):
-    """ Improved Temporal Convolutional network used in [1] (TDCN++)
-=======
 class TDConvNetpp(nn.Module):
     """ Improved Temporal Convolutional network used in [1] (TDCN++)
 
@@ -388,103 +385,51 @@
 
 class SuDORMRF(nn.Module):
     """ SuDORMRF mask network, as described in [1].
->>>>>>> fc43308c
 
     Args:
-        in_chan (int): Number of input filters.
-        n_src (int): Number of masks to estimate.
-        out_chan (int, optional): Number of bins in the estimated masks.
-            If ``None``, `out_chan = in_chan`.
-        n_blocks (int, optional): Number of convolutional blocks in each
-            repeat. Defaults to 8.
-        n_repeats (int, optional): Number of repeats. Defaults to 3.
-        bn_chan (int, optional): Number of channels after the bottleneck.
-        hid_chan (int, optional): Number of channels in the convolutional
-            blocks.
-        skip_chan (int, optional): Number of channels in the skip connections.
-            If 0 or None, TDConvNet won't have any skip connections and the
-            masks will be computed from the residual output.
-            Corresponds to the ConvTasnet architecture in v1 or the paper.
-        kernel_size (int, optional): Kernel size in convolutional blocks.
-        norm_type (str, optional): To choose from ``'BN'``, ``'gLN'``,
-            ``'cLN'``.
-        mask_act (str, optional): Which non-linear function to generate mask.
+        in_chan (int): Number of input channels. Also number of output channels.
+        n_src (int): Number of sources in the input mixtures.
+        bn_chan (int, optional): Number of bins in the bottleneck layer and the UNet blocks.
+        num_blocks (int): Number of of UBlocks.
+        upsampling_depth (int): Depth of upsampling.
+        mask_act (str): Name of output activation.
 
     References:
-        [1] : Kavalerov, Ilya et al. “Universal Sound Separation.”
-            in WASPAA 2019
-
-    Notes:
-        The differences wrt to ConvTasnet's TCN are
-        1. Channel wise layer norm instead of global
-        2. Longer-range skip-residual connections from earlier repeat inputs
-            to later repeat inputs after passing them through dense layer.
-        3. Learnable scaling parameter after each dense layer. The scaling
-            parameter for the second dense  layer  in  each  convolutional
-            block (which  is  applied  rightbefore the residual connection) is
-            initialized to an exponentially decaying scalar equal to 0.9L,
-            where L is the layer or block index.
+        [1] : "Sudo rm -rf: Efficient Networks for Universal Audio Source Separation",
+            Tzinis et al. MLSP 2020.
     """
 
     def __init__(
-        self,
-        in_chan,
-        n_src,
-        out_chan=None,
-        n_blocks=8,
-        n_repeats=3,
-        bn_chan=128,
-        hid_chan=512,
-        skip_chan=128,
-        kernel_size=3,
-        norm_type="fgLN",
-        mask_act="relu",
+        self, in_chan, n_src, bn_chan=128, num_blocks=16, upsampling_depth=4, mask_act="softmax",
     ):
         super().__init__()
         self.in_chan = in_chan
         self.n_src = n_src
-        out_chan = out_chan if out_chan else in_chan
-        self.out_chan = out_chan
-        self.n_blocks = n_blocks
-        self.n_repeats = n_repeats
         self.bn_chan = bn_chan
-        self.hid_chan = hid_chan
-        self.skip_chan = skip_chan
-        self.kernel_size = kernel_size
-        self.norm_type = norm_type
+        self.num_blocks = num_blocks
+        self.upsampling_depth = upsampling_depth
         self.mask_act = mask_act
 
-        layer_norm = norms.get(norm_type)(in_chan)
-        bottleneck_conv = nn.Conv1d(in_chan, bn_chan, 1)
-        self.bottleneck = nn.Sequential(layer_norm, bottleneck_conv)
-        # Succession of Conv1DBlock with exponentially increasing dilation.
-        self.TCN = nn.ModuleList()
-        for r in range(n_repeats):
-            for x in range(n_blocks):
-                padding = (kernel_size - 1) * 2 ** x // 2
-                self.TCN.append(
-                    Conv1DBlock(
-                        bn_chan,
-                        hid_chan,
-                        skip_chan,
-                        kernel_size,
-                        padding=padding,
-                        dilation=2 ** x,
-                        norm_type=norm_type,
-                    )
-                )
-        # Dense connection in TDCNpp
-        self.dense_skip = nn.ModuleList()
-        for r in range(n_repeats - 1):
-            self.dense_skip.append(nn.Conv1d(bn_chan, bn_chan, 1))
-
-        scaling_param = torch.Tensor([0.9 ** l for l in range(1, n_blocks)])
-        scaling_param = scaling_param.unsqueeze(0).expand(n_repeats, n_blocks - 1).clone()
-        self.scaling_param = nn.Parameter(scaling_param, requires_grad=True)
-
-        mask_conv_inp = skip_chan if skip_chan else bn_chan
-        mask_conv = nn.Conv1d(mask_conv_inp, n_src * out_chan, 1)
-        self.mask_net = nn.Sequential(nn.PReLU(), mask_conv)
+        # Norm before the rest, and apply one more dense layer
+        self.ln = nn.GroupNorm(1, in_chan, eps=1e-08)
+        self.l1 = nn.Conv1d(in_chan, bn_chan, kernel_size=1)
+
+        # Separation module
+        self.sm = nn.Sequential(
+            *[
+                UBlock(out_chan=bn_chan, in_chan=in_chan, upsampling_depth=upsampling_depth,)
+                for _ in range(num_blocks)
+            ]
+        )
+
+        if bn_chan != in_chan:
+            self.reshape_before_masks = nn.Conv1d(bn_chan, in_chan, kernel_size=1)
+
+        # Masks layer
+        self.m = nn.Conv2d(
+            1, n_src, kernel_size=(in_chan + 1, 1), padding=(in_chan - in_chan // 2, 0),
+        )
+
         # Get activation function.
         mask_nl_class = activations.get(mask_act)
         # For softmax, feed the source dimension.
@@ -493,67 +438,216 @@
         else:
             self.output_act = mask_nl_class()
 
-        self.consistency = nn.Linear(bn_chan, n_src)
-
-    def forward(self, mixture_w):
-        """
-
-        Args:
-            mixture_w (:class:`torch.Tensor`): Tensor of shape
-                [batch, n_filters, n_frames]
-
-        Returns:
-            :class:`torch.Tensor`:
-                estimated mask of shape [batch, n_src, n_filters, n_frames]
-        """
-        batch, n_filters, n_frames = mixture_w.size()
-        output = self.bottleneck(mixture_w)
-        output_copy = output
-
-        skip_connection = 0.0
-        for r in range(self.n_repeats):
-            # Long range skip connection TDCNpp
-            if r != 0:
-                # Transform the input to repeat r-1 and add to new repeat inp
-                output = self.dense_skip[r - 1](output_copy) + output
-                # Copy this for later.
-                output_copy = output
-            for x in range(self.n_blocks):
-                # Common to w. skip and w.o skip architectures
-                i = r * self.n_blocks + x
-                tcn_out = self.TCN[i](output)
-                if self.skip_chan:
-                    residual, skip = tcn_out
-                    skip_connection = skip_connection + skip
-                else:
-                    residual = tcn_out
-                # Initialized exp decay scale factor TDCNpp for residual connections
-                scale = self.scaling_param[r, x - 1] if x > 0 else 1.0
-                residual = residual * scale
-                output = output + residual
-        # Use residual output when no skip connection
-        mask_inp = skip_connection if self.skip_chan else output
-        score = self.mask_net(mask_inp)
-        score = score.view(batch, self.n_src, self.out_chan, n_frames)
-        est_mask = self.output_act(score)
-
-        weights = self.consistency(mask_inp.mean(-1))
-        weights = torch.nn.functional.softmax(weights, -1)
-
-        return est_mask, weights
+    def forward(self, x):
+        x = self.ln(x)
+        x = self.l1(x)
+        x = self.sm(x)
+
+        if self.bn_chan != self.in_chan:
+            x = self.reshape_before_masks(x)
+
+        # Get output + activation
+        x = self.m(x.unsqueeze(1))
+        x = self.output_act(x)
+        return x
 
     def get_config(self):
         config = {
             "in_chan": self.in_chan,
-            "out_chan": self.out_chan,
+            "n_src": self.n_src,
             "bn_chan": self.bn_chan,
-            "hid_chan": self.hid_chan,
-            "skip_chan": self.skip_chan,
-            "conv_kernel_size": self.conv_kernel_size,
-            "n_blocks": self.n_blocks,
-            "n_repeats": self.n_repeats,
-            "n_src": self.n_src,
-            "norm_type": self.norm_type,
+            "num_blocks": self.num_blocks,
+            "upsampling_depth": self.upsampling_depth,
             "mask_act": self.mask_act,
         }
-        return config+        return config
+
+
+class SuDORMRFImproved(nn.Module):
+    """ Improved SuDORMRF mask network, as described in [1].
+
+    Args:
+        in_chan (int): Number of input channels. Also number of output channels.
+        n_src (int): Number of sources in the input mixtures.
+        bn_chan (int, optional): Number of bins in the bottleneck layer and the UNet blocks.
+        num_blocks (int): Number of of UBlocks
+        upsampling_depth (int): Depth of upsampling
+        mask_act (str): Name of output activation.
+
+
+    References:
+        [1] : "Sudo rm -rf: Efficient Networks for Universal Audio Source Separation",
+            Tzinis et al. MLSP 2020.
+    """
+
+    def __init__(
+        self, in_chan, n_src, bn_chan=128, num_blocks=16, upsampling_depth=4, mask_act="relu",
+    ):
+        super().__init__()
+        self.in_chan = in_chan
+        self.n_src = n_src
+        self.bn_chan = bn_chan
+        self.num_blocks = num_blocks
+        self.upsampling_depth = upsampling_depth
+        self.mask_act = mask_act
+
+        # Norm before the rest, and apply one more dense layer
+        self.ln = GlobLN(in_chan)
+        self.bottleneck = nn.Conv1d(in_chan, bn_chan, kernel_size=1)
+
+        # Separation module
+        self.sm = nn.Sequential(
+            *[
+                UConvBlock(out_chan=bn_chan, in_chan=in_chan, upsampling_depth=upsampling_depth,)
+                for _ in range(num_blocks)
+            ]
+        )
+
+        mask_conv = nn.Conv1d(bn_chan, n_src * in_chan, 1)
+        self.mask_net = nn.Sequential(nn.PReLU(), mask_conv)
+
+        # Get activation function.
+        mask_nl_class = activations.get(mask_act)
+        # For softmax, feed the source dimension.
+        if has_arg(mask_nl_class, "dim"):
+            self.output_act = mask_nl_class(dim=1)
+        else:
+            self.output_act = mask_nl_class()
+
+    def forward(self, x):
+        x = self.ln(x)
+        x = self.bottleneck(x)
+        x = self.sm(x)
+
+        x = self.mask_net(x)
+        x = x.view(x.shape[0], self.n_src, self.in_chan, -1)
+        x = self.output_act(x)
+        return x
+
+    def get_config(self):
+        config = {
+            "in_chan": self.in_chan,
+            "n_src": self.n_src,
+            "bn_chan": self.bn_chan,
+            "num_blocks": self.num_blocks,
+            "upsampling_depth": self.upsampling_depth,
+            "mask_act": self.mask_act,
+        }
+        return config
+
+
+class _BaseUBlock(nn.Module):
+    def __init__(self, out_chan=128, in_chan=512, upsampling_depth=4, use_globln=False):
+        super().__init__()
+        self.proj_1x1 = _ConvNormAct(
+            out_chan, in_chan, 1, stride=1, groups=1, use_globln=use_globln
+        )
+        self.depth = upsampling_depth
+        self.spp_dw = nn.ModuleList()
+        self.spp_dw.append(
+            _DilatedConvNorm(
+                in_chan, in_chan, kSize=5, stride=1, groups=in_chan, d=1, use_globln=use_globln,
+            )
+        )
+
+        for i in range(1, upsampling_depth):
+            if i == 0:
+                stride = 1
+            else:
+                stride = 2
+            self.spp_dw.append(
+                _DilatedConvNorm(
+                    in_chan,
+                    in_chan,
+                    kSize=2 * stride + 1,
+                    stride=stride,
+                    groups=in_chan,
+                    d=1,
+                    use_globln=use_globln,
+                )
+            )
+        if upsampling_depth > 1:
+            self.upsampler = torch.nn.Upsample(
+                scale_factor=2,
+                # align_corners=True,
+                # mode='bicubic'
+            )
+
+
+class UBlock(_BaseUBlock):
+    """ Upsampling block.
+
+    Based on the following principle:
+        ``REDUCE ---> SPLIT ---> TRANSFORM --> MERGE``
+    """
+
+    def __init__(self, out_chan=128, in_chan=512, upsampling_depth=4):
+        super().__init__(out_chan, in_chan, upsampling_depth, use_globln=False)
+        self.conv_1x1_exp = _ConvNorm(in_chan, out_chan, 1, 1, groups=1)
+        self.final_norm = _NormAct(in_chan)
+        self.module_act = _NormAct(out_chan)
+
+    def forward(self, x):
+        """
+        Args:
+            x: input feature map
+
+        Returns:
+            transformed feature map
+        """
+
+        # Reduce --> project high-dimensional feature maps to low-dimensional space
+        output1 = self.proj_1x1(x)
+        output = [self.spp_dw[0](output1)]
+
+        # Do the downsampling process from the previous level
+        for k in range(1, self.depth):
+            out_k = self.spp_dw[k](output[-1])
+            output.append(out_k)
+
+        # Gather them now in reverse order
+        for _ in range(self.depth - 1):
+            resampled_out_k = self.upsampler(output.pop(-1))
+            output[-1] = output[-1] + resampled_out_k
+
+        expanded = self.conv_1x1_exp(self.final_norm(output[-1]))
+
+        return self.module_act(expanded + x)
+
+
+class UConvBlock(_BaseUBlock):
+    """ Block which performs successive downsampling and upsampling
+    in order to be able to analyze the input features in multiple resolutions.
+    """
+
+    def __init__(self, out_chan=128, in_chan=512, upsampling_depth=4):
+        super().__init__(out_chan, in_chan, upsampling_depth, use_globln=True)
+        self.final_norm = _NormAct(in_chan, use_globln=True)
+        self.res_conv = nn.Conv1d(in_chan, out_chan, 1)
+
+    def forward(self, x):
+        """
+        Args
+            x: input feature map
+
+        Returns:
+            transformed feature map
+        """
+        residual = x.clone()
+        # Reduce --> project high-dimensional feature maps to low-dimensional space
+        output1 = self.proj_1x1(x)
+        output = [self.spp_dw[0](output1)]
+
+        # Do the downsampling process from the previous level
+        for k in range(1, self.depth):
+            out_k = self.spp_dw[k](output[-1])
+            output.append(out_k)
+
+        # Gather them now in reverse order
+        for _ in range(self.depth - 1):
+            resampled_out_k = self.upsampler(output.pop(-1))
+            output[-1] = output[-1] + resampled_out_k
+
+        expanded = self.final_norm(output[-1])
+
+        return self.res_conv(expanded) + residual