<<<<<<< HEAD
from .convolutional import TDConvNet
=======
from .convolutional import TDConvNet, TDConvNetpp, SuDORMRF, SuDORMRFImproved
>>>>>>> d297afb0
from .recurrent import DPRNN, LSTMMasker
from .attention import DPTransformer

__all__ = [
    "TDConvNet",
    "DPRNN",
    "DPTransformer",
    "LSTMMasker",
<<<<<<< HEAD
=======
    "SuDORMRF",
    "SuDORMRFImproved",
>>>>>>> d297afb0
]<|MERGE_RESOLUTION|>--- conflicted
+++ resolved
@@ -1,8 +1,4 @@
-<<<<<<< HEAD
-from .convolutional import TDConvNet
-=======
 from .convolutional import TDConvNet, TDConvNetpp, SuDORMRF, SuDORMRFImproved
->>>>>>> d297afb0
 from .recurrent import DPRNN, LSTMMasker
 from .attention import DPTransformer
 
@@ -11,9 +7,6 @@
     "DPRNN",
     "DPTransformer",
     "LSTMMasker",
-<<<<<<< HEAD
-=======
     "SuDORMRF",
     "SuDORMRFImproved",
->>>>>>> d297afb0
 ]