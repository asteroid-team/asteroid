--- conflicted
+++ resolved
@@ -38,12 +38,8 @@
     )
 
 
-<<<<<<< HEAD
 @script_if_tracing
 def as_torch_complex(x, asteroid_dim: int = -2):
-=======
-def as_torch_complex(x: Union[List, Tuple, torch.Tensor], asteroid_dim=-2):
->>>>>>> e1780c6d
     """Convert complex `x` to complex. Input may be one of:
 
     - PyTorch native complex
