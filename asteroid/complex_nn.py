"""Complex building blocks that work with _PyTorch native_ complex tensors, i.e.
dtypes complex64/complex128, or tensors for which `.is_complex()` returns True.

Note that Asteroid code has two other representations of complex numbers:

- Torchaudio representation [..., 2] where [..., 0] and [..., 1] are real and
  imaginary components, respectively
- Asteroid style representation, identical to the Torchaudio representation, but
  with the last dimension concatenated: tensor([r1, r2, ..., rn, i1, i2, ..., in]).
  The concatenated (2 * n) dimension may be at an arbitrary position, i.e. the tensor
  is of shape [..., 2 * n, ...].  See `asteroid.filterbanks.transforms` for details.
"""
from typing import Union, List, Tuple
import functools
import torch
import warnings

with warnings.catch_warnings():
    warnings.simplefilter("ignore")
    import torchaudio
from torch import nn
<<<<<<< HEAD
from asteroid_filterbanks import transforms
=======
from .filterbanks import transforms
from .utils.torch_utils import script_if_tracing
>>>>>>> 81b757b5


# Alias to denote PyTorch native complex tensor (complex64/complex128).
# `.is_complex()` returns True on these tensors.
ComplexTensor = torch.Tensor


def is_torch_complex(x):
    return x.is_complex()


def torch_complex_from_magphase(mag, phase):
    return torch.view_as_complex(
        torch.stack((mag * torch.cos(phase), mag * torch.sin(phase)), dim=-1)
    )


@script_if_tracing
def as_torch_complex(x, asteroid_dim: int = -2):
    """Convert complex `x` to complex. Input may be one of:

    - PyTorch native complex
    - Torchaudio style complex
    - Asteroid style complex
    - Tuple or list of (real, imaginary) components

    Args:
        asteroid_dim (int, optional): Dimension to check for Asteroid-style complex.

    Raises:
        ValueError: If type of `x` is not understood.
    """
    if isinstance(x, (list, tuple)) and len(x) == 2:
        return torch_complex_from_magphase(*x)
    elif is_torch_complex(x):
        return x
    else:
        is_torchaudio_complex = transforms.is_torchaudio_complex(x)
        is_asteroid_complex = transforms.is_asteroid_complex(x, asteroid_dim)
        if is_torchaudio_complex and is_asteroid_complex:
            raise ValueError(
                f"Tensor of shape {x.shape} is both a valid Torchaudio-style and "
                "Asteroid-style complex. PyTorch complex conversion is ambiguous."
            )
        elif is_torchaudio_complex:
            return torch.view_as_complex(x)
        elif is_asteroid_complex:
            return torch.view_as_complex(transforms.to_torchaudio(x, asteroid_dim))
        else:
            raise ValueError(
                f"Do not know how to convert tensor of shape {x.shape}, dtype={x.dtype} to complex"
            )


def on_reim(f):
    """Make a complex-valued function callable from a real-valued one by applying it to
    the real and imaginary components independently.

    Return:
        cf(x), complex version of `f`: A function that applies `f` to the real and
        imaginary components of `x` and returns the result as PyTorch complex tensor.
    """

    @functools.wraps(f)
    def cf(x):
        return torch_complex_from_magphase(f(x.real), f(x.imag))

    # functools.wraps keeps the original name of `f`, which might be confusing,
    # since we are creating a new function that behaves differently.
    # Both __name__ and __qualname__ are used by printing code.
    cf.__name__ == f"{f.__name__} (complex)"
    cf.__qualname__ == f"{f.__qualname__} (complex)"
    return cf


class OnReIm(nn.Module):
    """Like `on_reim`, but for stateful modules.

    Args:
        module_cls (callable): A class or function that returns a Torch module/functional.
            Called 2x with *args, **kwargs, to construct the real and imaginary component modules.
    """

    def __init__(self, module_cls, *args, **kwargs):
        super().__init__()
        self.re_module = module_cls(*args, **kwargs)
        self.im_module = module_cls(*args, **kwargs)

    def forward(self, x):
        return torch_complex_from_magphase(self.re_module(x.real), self.im_module(x.imag))


class ComplexMultiplicationWrapper(nn.Module):
    """Make a complex-valued module `F` from a real-valued module `f` by applying
    complex multiplication rules:

        F(a + i b) = f1(a) - f1(b) + i (f2(b) + f2(a))

    where `f1`, `f2` are instances of `f` that do *not* share weights.

    Args:
        module_cls (callable): A class or function that returns a Torch module/functional.
            Constructor of `f` in the formula above.  Called 2x with *args, **kwargs,
            to construct the real and imaginary component modules.
    """

    def __init__(self, module_cls, *args, **kwargs):
        super().__init__()
        self.re_module = module_cls(*args, **kwargs)
        self.im_module = module_cls(*args, **kwargs)

    def forward(self, x: ComplexTensor) -> ComplexTensor:
        return torch_complex_from_magphase(
            self.re_module(x.real) - self.im_module(x.imag),
            self.re_module(x.imag) + self.im_module(x.real),
        )


ComplexConv2d = functools.partial(ComplexMultiplicationWrapper, nn.Conv2d)
ComplexConvTranspose2d = functools.partial(ComplexMultiplicationWrapper, nn.ConvTranspose2d)


class BoundComplexMask(nn.Module):
    """Module version of `bound_complex_mask`"""

    def __init__(self, bound_type):
        super().__init__()
        self.bound_type = bound_type

    def forward(self, mask: ComplexTensor):
        return bound_complex_mask(mask, self.bound_type)


def bound_complex_mask(mask: ComplexTensor, bound_type="tanh"):
    r"""Bound a complex mask, as proposed in [1], section 3.2.

    Valid bound types, for a complex mask $M = |M| ⋅ e^{i φ(M)}$:

    - Unbounded ("UBD"): $M_{\mathrm{UBD}} = M$
    - Sigmoid ("BDSS"): $M_{\mathrm{BDSS}} = σ(|M|) e^{i σ(φ(M))}$
    - Tanh ("BDT"): $M_{\mathrm{BDT}} = \mathrm{tanh}(|M|) e^{i φ(M)}$

    Args:
        bound_type (str or None): The type of bound to use, either of
            "tanh"/"bdt" (default), "sigmoid"/"bdss" or None/"bdt".

    References
        - [1] : "Phase-aware Speech Enhancement with Deep Complex U-Net",
        Hyeong-Seok Choi et al. https://arxiv.org/abs/1903.03107
    """
    if bound_type in {"BDSS", "sigmoid"}:
        return on_reim(torch.sigmoid)(mask)
    elif bound_type in {"BDT", "tanh", "UBD", None}:
        mask_mag, mask_phase = torchaudio.functional.magphase(torch.view_as_real(mask))
        if bound_type in {"BDT", "tanh"}:
            mask_mag_bounded = torch.tanh(mask_mag)
        else:
            mask_mag_bounded = mask_mag
        return torch_complex_from_magphase(mask_mag_bounded, mask_phase)
    else:
        raise ValueError(f"Unknown mask bound {bound_type}")<|MERGE_RESOLUTION|>--- conflicted
+++ resolved
@@ -19,12 +19,9 @@
     warnings.simplefilter("ignore")
     import torchaudio
 from torch import nn
-<<<<<<< HEAD
 from asteroid_filterbanks import transforms
-=======
-from .filterbanks import transforms
 from .utils.torch_utils import script_if_tracing
->>>>>>> 81b757b5
+
 
 
 # Alias to denote PyTorch native complex tensor (complex64/complex128).
