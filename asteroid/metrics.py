--- conflicted
+++ resolved
@@ -1,27 +1,18 @@
 import json
 import warnings
 import traceback
-<<<<<<< HEAD
 from pprint import pprint
 
 from .utils import average_arrays_in_dic
-from pb_bss_eval import InputMetrics, OutputMetrics
-
 
 from typing import List, Union
-import numpy as np
-import pandas as pd
 from dataclasses import dataclass, asdict
-=======
 from collections import Counter
-from typing import List
-
 import pandas as pd
 import numpy as np
 from pb_bss_eval import InputMetrics, OutputMetrics
 
 from .utils import average_arrays_in_dic
->>>>>>> c0410604
 
 ALL_METRICS = ["si_sdr", "sdr", "sir", "sar", "stoi", "pesq"]
 
@@ -129,7 +120,6 @@
         return utt_metrics
 
 
-<<<<<<< HEAD
 class MetricTracker:
     def __init__(
         self,
@@ -185,7 +175,8 @@
             with open(dump_path, "w") as f:
                 json.dump(final_results, f, indent=0)
         return final_results
-=======
+      
+     
 class MockWERTracker:
     def __init__(self, *args, **kwargs):
         pass
@@ -330,5 +321,4 @@
         return df
 
     def final_report_as_markdown(self):
-        return self.final_df().to_markdown(index=False, tablefmt="github")
->>>>>>> c0410604
+        return self.final_df().to_markdown(index=False, tablefmt="github")