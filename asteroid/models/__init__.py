# Models
from .conv_tasnet import ConvTasNet
from .dprnn_tasnet import DPRNNTasNet
<<<<<<< HEAD
from .sudormrf import SuDORMRFImproved, SuDORMRF
=======
from .dptnet import DPTNet
>>>>>>> 23c202c8

# Sharing-related
from .publisher import save_publishable, upload_publishable

__all__ = [
    "ConvTasNet",
    "DPRNNTasNet",
    "SuDORMRFImproved",
    "SuDORMRF",
    "save_publishable",
    "upload_publishable",
]<|MERGE_RESOLUTION|>--- conflicted
+++ resolved
@@ -1,11 +1,8 @@
 # Models
 from .conv_tasnet import ConvTasNet
 from .dprnn_tasnet import DPRNNTasNet
-<<<<<<< HEAD
 from .sudormrf import SuDORMRFImproved, SuDORMRF
-=======
 from .dptnet import DPTNet
->>>>>>> 23c202c8
 
 # Sharing-related
 from .publisher import save_publishable, upload_publishable
