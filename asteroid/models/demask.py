--- conflicted
+++ resolved
@@ -157,11 +157,7 @@
 
     @property
     def sample_rate(self):
-<<<<<<< HEAD
-        return getattr(self.encoder, "sample_rate", None)
-=======
         return self._sample_rate
->>>>>>> aa2f4484
 
     def get_model_args(self):
         """ Arguments needed to re-instantiate the model. """
