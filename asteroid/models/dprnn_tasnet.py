from ..filterbanks import make_enc_dec
from ..masknn import DPRNN
from .base_models import BaseTasNet


class DPRNNTasNet(BaseTasNet):
    """ DPRNN separation model, as described in [1].

    Args:
        n_src (int): Number of masks to estimate.
        out_chan  (int or None): Number of bins in the estimated masks.
            Defaults to `in_chan`.
        bn_chan (int): Number of channels after the bottleneck.
            Defaults to 128.
        hid_size (int): Number of neurons in the RNNs cell state.
            Defaults to 128.
        chunk_size (int): window size of overlap and add processing.
            Defaults to 100.
        hop_size (int or None): hop size (stride) of overlap and add processing.
            Default to `chunk_size // 2` (50% overlap).
        n_repeats (int): Number of repeats. Defaults to 6.
        norm_type (str, optional): Type of normalization to use. To choose from

            - ``'gLN'``: global Layernorm
            - ``'cLN'``: channelwise Layernorm
        mask_act (str, optional): Which non-linear function to generate mask.
        bidirectional (bool, optional): True for bidirectional Inter-Chunk RNN
            (Intra-Chunk is always bidirectional).
        rnn_type (str, optional): Type of RNN used. Choose between ``'RNN'``,
            ``'LSTM'`` and ``'GRU'``.
        num_layers (int, optional): Number of layers in each RNN.
        dropout (float, optional): Dropout ratio, must be in [0,1].
        in_chan (int, optional): Number of input channels, should be equal to
            n_filters.
        fb_name (str, className): Filterbank family from which to make encoder
            and decoder. To choose among [``'free'``, ``'analytic_free'``,
            ``'param_sinc'``, ``'stft'``].
        n_filters (int): Number of filters / Input dimension of the masker net.
        kernel_size (int): Length of the filters.
        stride (int, optional): Stride of the convolution.
            If None (default), set to ``kernel_size // 2``.
        **fb_kwargs (dict): Additional kwards to pass to the filterbank
            creation.

    References:
        [1] "Dual-path RNN: efficient long sequence modeling for
            time-domain single-channel speech separation", Yi Luo, Zhuo Chen
            and Takuya Yoshioka. https://arxiv.org/abs/1910.06379
    """

    def __init__(
        self,
        n_src,
        out_chan=None,
        bn_chan=128,
        hid_size=128,
        chunk_size=100,
        hop_size=None,
        n_repeats=6,
        norm_type="gLN",
<<<<<<< HEAD
        mask_act='sigmoid',
=======
        mask_act="relu",
>>>>>>> 6ceadd58
        bidirectional=True,
        rnn_type="LSTM",
        num_layers=1,
        dropout=0,
        in_chan=None,
        fb_name="free",
        kernel_size=16,
        n_filters=64,
        stride=8,
        **fb_kwargs,
    ):
        encoder, decoder = make_enc_dec(
            fb_name, kernel_size=kernel_size, n_filters=n_filters, stride=stride, **fb_kwargs
        )
        n_feats = encoder.n_feats_out
        if in_chan is not None:
            assert in_chan == n_feats, (
                "Number of filterbank output channels"
                " and number of input channels should "
                "be the same. Received "
                f"{n_feats} and {in_chan}"
            )
        # Update in_chan
        masker = DPRNN(
            n_feats,
            n_src,
            out_chan=out_chan,
            bn_chan=bn_chan,
            hid_size=hid_size,
            chunk_size=chunk_size,
            hop_size=hop_size,
            n_repeats=n_repeats,
            norm_type=norm_type,
            mask_act=mask_act,
            bidirectional=bidirectional,
            rnn_type=rnn_type,
            num_layers=num_layers,
            dropout=dropout,
        )
        super().__init__(encoder, masker, decoder)<|MERGE_RESOLUTION|>--- conflicted
+++ resolved
@@ -58,11 +58,7 @@
         hop_size=None,
         n_repeats=6,
         norm_type="gLN",
-<<<<<<< HEAD
         mask_act='sigmoid',
-=======
-        mask_act="relu",
->>>>>>> 6ceadd58
         bidirectional=True,
         rnn_type="LSTM",
         num_layers=1,
