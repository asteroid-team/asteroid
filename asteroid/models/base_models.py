import torch
import warnings

from .. import separate
from ..masknn import activations
from ..utils.torch_utils import pad_x_to_y, script_if_tracing, jitable_shape
from ..utils.hub_utils import cached_download


def is_overridden(method_name, obj, parent=None) -> bool:
    def last_parent_with_method(fn, cls):
        # FIXME
        return BaseModel

    if not hasattr(obj, method_name):
        return False

    instance_attr = getattr(obj, method_name)
    if not instance_attr:
        return False

    parent = parent if parent is not None else last_parent_with_method(method_name, obj)
    super_attr = getattr(parent, method_name)
    return instance_attr.__code__ is not super_attr.__code__


@script_if_tracing
def _unsqueeze_to_3d(x):
    """Normalize shape of `x` to [batch, n_chan, time]."""
    if x.ndim == 1:
        return x.reshape(1, 1, -1)
    elif x.ndim == 2:
        return x.unsqueeze(1)
    else:
        return x


class BaseModel(torch.nn.Module):
    """Base class for serializable models.

    Defines saving/loading procedures as well as separation methods from
    file, torch tensors and numpy arrays.
    Need to overwrite the `forward` method, the `sample_rate` property and
    the `get_model_args` method.

    Models inheriting from `BaseModel` can be used by :mod:`asteroid.separate`
    and by the `asteroid-infer` CLI. For models whose `forward` doesn't return
    waveform tensors, overwrite `_separate` to return waveform tensors.
    """

    def __init__(self, sample_rate: float = 8000.0):
        super().__init__()
        self.__sample_rate = sample_rate

    def forward(self, *args, **kwargs):
        raise NotImplementedError

    @property
    def sample_rate(self):
        """Operating sample rate of the model (float)."""
        return self.__sample_rate

    @sample_rate.setter
    def sample_rate(self, new_sample_rate: float):
        warnings.warn(
            "Other sub-components of the model might have a `sample_rate` "
            "attribute, be sure to modify them for consistency.",
            UserWarning,
        )
        self.__sample_rate = new_sample_rate

    def separate(self, *args, **kwargs):
        """Convenience for ``asteroid.separate.separate(self, ...)``."""
        return separate.separate(self, *args, **kwargs)

    def torch_separate(self, *args, **kwargs):
        """Convenience for ``asteroid.separate.torch_separate(self, ...)``."""
        return separate.torch_separate(self, *args, **kwargs)

<<<<<<< HEAD
    def torch_separate(self, wav: torch.Tensor, **kwargs) -> torch.Tensor:
        """ Core logic of `separate`."""
        # Handle device placement
        input_device = wav.device
        model_device = next(self.parameters()).device
        wav = wav.to(model_device)
        # Forward
        out_wavs = self.forward_wav(wav, **kwargs)

        # FIXME: for now this is the best we can do.
        out_wavs *= wav.abs().sum() / (out_wavs.abs().sum())

        # Back to input device (and numpy if necessary)
        out_wavs = out_wavs.to(input_device)
        return out_wavs

    def numpy_separate(self, wav: np.ndarray, **kwargs) -> np.ndarray:
        """ Numpy interface to `separate`."""
        wav = torch.from_numpy(wav)
        out_wav = self.torch_separate(wav, **kwargs)
        out_wav = out_wav.data.numpy()
        return out_wav

    def file_separate(
        self, filename: str, output_dir=None, force_overwrite=False, resample=False, **kwargs
    ) -> None:
        """ Filename interface to `separate`."""
        import soundfile as sf

        wav, fs = sf.read(filename, dtype="float32", always_2d=True)
        if wav.shape[-1] > 1:
            warnings.warn(
                f"Received multichannel signal with {wav.shape[-1]} signals, "
                f"using the first channel only."
            )
        # FIXME: support only single-channel files for now.
        wav = wav[:, 0]
        if fs != self.sample_rate:
            if resample:
                from librosa import resample

                wav = resample(wav, orig_sr=fs, target_sr=self.sample_rate)
            else:
                raise RuntimeError(
                    f"Received a signal with a sampling rate of {fs}Hz for a model "
                    f"of {self.sample_rate}Hz. You can pass `resample=True` to resample automatically."
                )
        to_save = self.numpy_separate(wav, **kwargs)

        # Save wav files to filename_est1.wav etc...
        for src_idx, est_src in enumerate(to_save):
            base = ".".join(filename.split(".")[:-1])
            save_name = base + "_est{}.".format(src_idx + 1) + filename.split(".")[-1]
            if os.path.isfile(save_name) and not force_overwrite:
                warnings.warn(
                    f"File {save_name} already exists, pass `force_overwrite=True` to overwrite it",
                    UserWarning,
                )
                return
            if output_dir is not None:
                save_name = os.path.join(output_dir, save_name.split("/")[-1])
            if fs != self.sample_rate:
                from librosa import resample
=======
    def numpy_separate(self, *args, **kwargs):
        """Convenience for ``asteroid.separate.numpy_separate(self, ...)``."""
        return separate.numpy_separate(self, *args, **kwargs)
>>>>>>> 9b465793

    def file_separate(self, *args, **kwargs):
        """Convenience for ``asteroid.separate.file_separate(self, ...)``."""
        return separate.file_separate(self, *args, **kwargs)

    def forward_wav(self, wav, *args, **kwargs):
        """Separation method for waveforms.
        In case the network doesn't have waveforms as input/output, overwrite
        this method to separate from waveform to waveform.

        Args:
            wav (Union[torch.Tensor, numpy.ndarray, str]): waveform array/tensor.
                Shape: 1D, 2D or 3D tensor, time last.
        """
        if is_overridden("_separate", self, parent=BaseModel):
            return self._separate(wav, *args, **kwargs)
        return self(wav, *args, **kwargs)

    # Need deprecating decoractor here. Override forward_wav
    def _separate(self, wav, *args, **kwargs):
        """Deprecated."""
        return self(wav, *args, **kwargs)

    @classmethod
    def from_pretrained(cls, pretrained_model_conf_or_path, *args, **kwargs):
        """Instantiate separation model from a model config (file or dict).

        Args:
            pretrained_model_conf_or_path (Union[dict, str]): model conf as
                returned by `serialize`, or path to it. Need to contain
                `model_args` and `state_dict` keys.
            *args: Positional arguments to be passed to the model.
            **kwargs: Keyword arguments to be passed to the model.
                They overwrite the ones in the model package.

        Returns:
            nn.Module corresponding to the pretrained model conf/URL.

        Raises:
            ValueError if the input config file doesn't contain the keys
                `model_name`, `model_args` or `state_dict`.
        """
        from . import get  # Avoid circular imports

        if isinstance(pretrained_model_conf_or_path, str):
            cached_model = cached_download(pretrained_model_conf_or_path)
            conf = torch.load(cached_model, map_location="cpu")
        else:
            conf = pretrained_model_conf_or_path

        if "model_name" not in conf.keys():
            raise ValueError(
                "Expected config dictionary to have field "
                "model_name`. Found only: {}".format(conf.keys())
            )
        if "state_dict" not in conf.keys():
            raise ValueError(
                "Expected config dictionary to have field "
                "state_dict`. Found only: {}".format(conf.keys())
            )
        if "model_args" not in conf.keys():
            raise ValueError(
                "Expected config dictionary to have field "
                "model_args`. Found only: {}".format(conf.keys())
            )
        conf["model_args"].update(kwargs)  # kwargs overwrite config.
        if "sample_rate" not in conf["model_args"]:
            # Try retrieving from pretrained models
            from ..utils.hub_utils import SR_HASHTABLE

            sr = None
            if isinstance(pretrained_model_conf_or_path, str):
                sr = SR_HASHTABLE.get(pretrained_model_conf_or_path, None)
            if sr is None:
                raise RuntimeError(
                    "Couldn't load pretrained model without sampling rate. You can either pass "
                    "`sample_rate` to the `from_pretrained` method or edit your model to include "
                    "the `sample_rate` key, or use `asteroid-register-sr model sample_rate` CLI."
                )
            conf["model_args"]["sample_rate"] = sr
        # Attempt to find the model and instantiate it.
        try:
            model_class = get(conf["model_name"])
        except ValueError:  # Couldn't get the model, maybe custom.
            model = cls(*args, **conf["model_args"])  # Child class.
        else:
            model = model_class(*args, **conf["model_args"])
        model.load_state_dict(conf["state_dict"])
        return model

    def serialize(self):
        """Serialize model and output dictionary.

        Returns:
            dict, serialized model with keys `model_args` and `state_dict`.
        """
        import pytorch_lightning as pl  # Not used in torch.hub

        from .. import __version__ as asteroid_version  # Avoid circular imports

        model_conf = dict(
            model_name=self.__class__.__name__,
            state_dict=self.get_state_dict(),
            model_args=self.get_model_args(),
        )
        # Additional infos
        infos = dict()
        infos["software_versions"] = dict(
            torch_version=torch.__version__,
            pytorch_lightning_version=pl.__version__,
            asteroid_version=asteroid_version,
        )
        model_conf["infos"] = infos
        return model_conf

    def get_state_dict(self):
        """ In case the state dict needs to be modified before sharing the model."""
        return self.state_dict()

    def get_model_args(self):
        """Should return args to re-instantiate the class."""
        raise NotImplementedError


class BaseEncoderMaskerDecoder(BaseModel):
    """Base class for encoder-masker-decoder separation models.

    Args:
        encoder (Encoder): Encoder instance.
        masker (nn.Module): masker network.
        decoder (Decoder): Decoder instance.
        encoder_activation (Optional[str], optional): Activation to apply after encoder.
            See ``asteroid.masknn.activations`` for valid values.
    """

    def __init__(self, encoder, masker, decoder, encoder_activation=None):
        super().__init__(sample_rate=getattr(encoder, "sample_rate", None))
        self.encoder = encoder
        self.masker = masker
        self.decoder = decoder
        self.encoder_activation = encoder_activation
        self.enc_activation = activations.get(encoder_activation or "linear")()

    def forward(self, wav):
        """Enc/Mask/Dec model forward

        Args:
            wav (torch.Tensor): waveform tensor. 1D, 2D or 3D tensor, time last.

        Returns:
            torch.Tensor, of shape (batch, n_src, time) or (n_src, time).
        """
        # Remember shape to shape reconstruction, cast to Tensor for torchscript
        shape = jitable_shape(wav)
        # Reshape to (batch, n_mix, time)
        wav = _unsqueeze_to_3d(wav)

        # Real forward
        tf_rep = self.forward_encoder(wav)
        est_masks = self.forward_masker(tf_rep)
        masked_tf_rep = self.apply_masks(tf_rep, est_masks)
        decoded = self.forward_decoder(masked_tf_rep)

        reconstructed = pad_x_to_y(decoded, wav)
        return _shape_reconstructed(reconstructed, shape)

    def forward_encoder(self, wav):
        """Computes time-frequency representation of `wav`.

        Args:
            wav (torch.Tensor): waveform tensor in 3D shape, time last.

        Returns:
            torch.Tensor, of shape (batch, feat, seq).
        """
        tf_rep = self.encoder(wav)
        tf_rep = self.postprocess_encoded(tf_rep)
        return self.enc_activation(tf_rep)

    def postprocess_encoded(self, tf_rep):
        """Hook to perform transformations on the encoded, time-frequency domain
        representation (output of the encoder) before encoder activation is applied.

        Args:
            tf_rep (Tensor of shape (batch, freq, time)):
                Output of the encoder, before encoder activation is applied.

        Return:
            Transformed `tf_rep`
        """
        return tf_rep

    def forward_masker(self, tf_rep):
        """Estimates masks from time-frequency representation.

        Args:
            tf_rep (torch.Tensor): Time-frequency representation in (batch,
                feat, seq).

        Returns:
            torch.Tensor: Estimated masks
        """
        est_masks = self.masker(tf_rep)
        return self.postprocess_masks(est_masks)

    def postprocess_masks(self, masks):
        """Hook to perform transformations on the masks (output of the masker) before
        masks are applied.

        Args:
            masks (Tensor of shape (batch, n_src, freq, time)):
                Output of the masker

        Return:
            Transformed `masks`
        """
        return masks

    def apply_masks(self, tf_rep, est_masks):
        """Applies masks to time-frequency representation.

        Args:
            tf_rep (torch.Tensor): Time-frequency representation in (batch,
                feat, seq) shape.
            est_masks (torch.Tensor): Estimated masks.

        Returns:
            torch.Tensor: Masked time-frequency representations.
        """
        masked_tf_rep = est_masks * tf_rep.unsqueeze(1)
        return self.postprocess_masked(masked_tf_rep)

    def postprocess_masked(self, masked_tf_rep):
        """Hook to perform transformations on the masked time-frequency domain
        representation (result of masking in the time-frequency domain) before decoding.

        Args:
            masked_tf_rep (Tensor of shape (batch, n_src, freq, time)):
                Masked time-frequency representation, before decoding.

        Return:
            Transformed `masked_tf_rep`
        """
        return masked_tf_rep

    def forward_decoder(self, masked_tf_rep):
        """Reconstructs time-domain waveforms from masked representations.

        Args:
            masked_tf_rep (torch.Tensor): Masked time-frequency representation.

        Returns:
            torch.Tensor: Time-domain waveforms.
        """
        decoded = self.decoder(masked_tf_rep)
        return self.postprocess_decoded(decoded)

    def postprocess_decoded(self, decoded):
        """Hook to perform transformations on the decoded, time domain representation
        (output of the decoder) before original shape reconstruction.

        Args:
            decoded (Tensor of shape (batch, n_src, time)):
                Output of the decoder, before original shape reconstruction.

        Return:
            Transformed `decoded`
        """
        return decoded

    def get_model_args(self):
        """ Arguments needed to re-instantiate the model. """
        fb_config = self.encoder.filterbank.get_config()
        masknet_config = self.masker.get_config()
        # Assert both dict are disjoint
        if not all(k not in fb_config for k in masknet_config):
            raise AssertionError(
                "Filterbank and Mask network config share common keys. Merging them is not safe."
            )
        # Merge all args under model_args.
        model_args = {
            **fb_config,
            **masknet_config,
            "encoder_activation": self.encoder_activation,
        }
        return model_args


@script_if_tracing
def _shape_reconstructed(reconstructed, size):
    """Reshape `reconstructed` to have same size as `size`

    Args:
        reconstructed (torch.Tensor): Reconstructed waveform
        size (torch.Tensor): Size of desired waveform

    Returns:
        torch.Tensor: Reshaped waveform

    """
    if len(size) == 1:
        return reconstructed.squeeze(0)
    return reconstructed


# Backwards compatibility
BaseTasNet = BaseEncoderMaskerDecoder<|MERGE_RESOLUTION|>--- conflicted
+++ resolved
@@ -77,75 +77,9 @@
         """Convenience for ``asteroid.separate.torch_separate(self, ...)``."""
         return separate.torch_separate(self, *args, **kwargs)
 
-<<<<<<< HEAD
-    def torch_separate(self, wav: torch.Tensor, **kwargs) -> torch.Tensor:
-        """ Core logic of `separate`."""
-        # Handle device placement
-        input_device = wav.device
-        model_device = next(self.parameters()).device
-        wav = wav.to(model_device)
-        # Forward
-        out_wavs = self.forward_wav(wav, **kwargs)
-
-        # FIXME: for now this is the best we can do.
-        out_wavs *= wav.abs().sum() / (out_wavs.abs().sum())
-
-        # Back to input device (and numpy if necessary)
-        out_wavs = out_wavs.to(input_device)
-        return out_wavs
-
-    def numpy_separate(self, wav: np.ndarray, **kwargs) -> np.ndarray:
-        """ Numpy interface to `separate`."""
-        wav = torch.from_numpy(wav)
-        out_wav = self.torch_separate(wav, **kwargs)
-        out_wav = out_wav.data.numpy()
-        return out_wav
-
-    def file_separate(
-        self, filename: str, output_dir=None, force_overwrite=False, resample=False, **kwargs
-    ) -> None:
-        """ Filename interface to `separate`."""
-        import soundfile as sf
-
-        wav, fs = sf.read(filename, dtype="float32", always_2d=True)
-        if wav.shape[-1] > 1:
-            warnings.warn(
-                f"Received multichannel signal with {wav.shape[-1]} signals, "
-                f"using the first channel only."
-            )
-        # FIXME: support only single-channel files for now.
-        wav = wav[:, 0]
-        if fs != self.sample_rate:
-            if resample:
-                from librosa import resample
-
-                wav = resample(wav, orig_sr=fs, target_sr=self.sample_rate)
-            else:
-                raise RuntimeError(
-                    f"Received a signal with a sampling rate of {fs}Hz for a model "
-                    f"of {self.sample_rate}Hz. You can pass `resample=True` to resample automatically."
-                )
-        to_save = self.numpy_separate(wav, **kwargs)
-
-        # Save wav files to filename_est1.wav etc...
-        for src_idx, est_src in enumerate(to_save):
-            base = ".".join(filename.split(".")[:-1])
-            save_name = base + "_est{}.".format(src_idx + 1) + filename.split(".")[-1]
-            if os.path.isfile(save_name) and not force_overwrite:
-                warnings.warn(
-                    f"File {save_name} already exists, pass `force_overwrite=True` to overwrite it",
-                    UserWarning,
-                )
-                return
-            if output_dir is not None:
-                save_name = os.path.join(output_dir, save_name.split("/")[-1])
-            if fs != self.sample_rate:
-                from librosa import resample
-=======
     def numpy_separate(self, *args, **kwargs):
         """Convenience for ``asteroid.separate.numpy_separate(self, ...)``."""
         return separate.numpy_separate(self, *args, **kwargs)
->>>>>>> 9b465793
 
     def file_separate(self, *args, **kwargs):
         """Convenience for ``asteroid.separate.file_separate(self, ...)``."""
