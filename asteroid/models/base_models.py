--- conflicted
+++ resolved
@@ -1,12 +1,7 @@
 import torch
-<<<<<<< HEAD
-
-from .. import foo
-=======
 import warnings
 
 from .. import separate
->>>>>>> 9eeca717
 from ..masknn import activations
 from ..utils.torch_utils import pad_x_to_y, script_if_tracing, jitable_shape
 from ..utils.hub_utils import cached_download
@@ -31,15 +26,9 @@
     Need to overwrite the `forward` method, the `sample_rate` property and
     the `get_model_args` method.
 
-<<<<<<< HEAD
-    Models inheriting from `BaseModel` can be used by `foo.separate` and by the
-    `asteroid-infer` CLI. For models whose `forward` doesn't return waveform tensors,
-    overwrite `_separate` to return waveform tensors.
-=======
     Models inheriting from `BaseModel` can be used by :mod:`asteroid.separate`
     and by the `asteroid-infer` CLI. For models whose `forward` doesn't return
     waveform tensors, overwrite `_separate` to return waveform tensors.
->>>>>>> 9eeca717
     """
 
     def __init__(self, sample_rate: float = 8000.0):
@@ -52,25 +41,6 @@
     @property
     def sample_rate(self):
         """Operating sample rate of the model (float)."""
-<<<<<<< HEAD
-        raise NotImplementedError
-
-    def separate(self, *args, **kwargs):
-        """Convenience for ``foo.separate(self, ...)``."""
-        return foo.separate(self, *args, **kwargs)
-
-    def torch_separate(self, *args, **kwargs):
-        """Convenience for ``foo.torch_separate(self, ...)``."""
-        return foo.torch_separate(self, *args, **kwargs)
-
-    def numpy_separate(self, *args, **kwargs):
-        """Convenience for ``foo.numpy_separate(self, ...)``."""
-        return foo.numpy_separate(self, *args, **kwargs)
-
-    def file_separate(self, *args, **kwargs):
-        """Convenience for ``foo.file_separate(self, ...)``."""
-        return foo.file_separate(self, *args, **kwargs)
-=======
         return self.__sample_rate
 
     @sample_rate.setter
@@ -97,7 +67,6 @@
     def file_separate(self, *args, **kwargs):
         """Convenience for ``asteroid.separate.file_separate(self, ...)``."""
         return separate.file_separate(self, *args, **kwargs)
->>>>>>> 9eeca717
 
     def _separate(self, wav, *args, **kwargs):
         """Hidden separation method
