import os
import warnings

import numpy as np
import torch
from torch import nn

from ..masknn import activations
from ..utils.torch_utils import pad_x_to_y, script_if_tracing, jitable_shape
from ..utils.hub_utils import cached_download


@script_if_tracing
def _unsqueeze_to_3d(x):
    if x.ndim == 1:
        return x.reshape(1, 1, -1)
    elif x.ndim == 2:
        return x.unsqueeze(1)
    else:
        return x


class BaseModel(nn.Module):
    """Base class for serializable models.

    Defines saving/loading procedures as well as separation methods from
    file, torch tensors and numpy arrays.
    Need to overwrite the `foward` method, the `sample_rate` property and
    the `get_model_args` method.
    For models whose `forward` doesn't return waveform tensors,
    overwrite `_separate` to return waveform tensors.

    """

    def __init__(self):
        super().__init__()

    def forward(self, *args, **kwargs):
        raise NotImplementedError

    @property
    def sample_rate(self):
        """Operating sample rate of the model (float)."""
        raise NotImplementedError

    @torch.no_grad()
    def separate(self, wav, output_dir=None, force_overwrite=False, resample=False, **kwargs):
        """Infer separated sources from input waveforms.
        Also supports filenames.

        Args:
            wav (Union[torch.Tensor, numpy.ndarray, str]): waveform array/tensor.
                Shape: 1D, 2D or 3D tensor, time last.
            output_dir (str): path to save all the wav files. If None,
                estimated sources will be saved next to the original ones.
            force_overwrite (bool): whether to overwrite existing files (when separating from file)..
            resample (bool): Whether to resample input files with wrong sample rate (when separating from file).
            **kwargs: keyword arguments to be passed to `_separate`.

        Returns:
            Union[torch.Tensor, numpy.ndarray, None], the estimated sources.
                (batch, n_src, time) or (n_src, time) w/o batch dim.

        .. note::
            By default, `separate` calls `_separate` which calls `forward`.
            For models whose `forward` doesn't return waveform tensors,
            overwrite `_separate` to return waveform tensors.
        """
        if isinstance(wav, str):
            self.file_separate(
                wav,
                output_dir=output_dir,
                force_overwrite=force_overwrite,
                resample=resample,
                **kwargs,
            )
        elif isinstance(wav, np.ndarray):
            return self.numpy_separate(wav, **kwargs)
        elif isinstance(wav, torch.Tensor):
            return self.torch_separate(wav, **kwargs)
        else:
            raise ValueError(
                f"Only support filenames, numpy arrays and torch tensors, received {type(wav)}"
            )

    def torch_separate(self, wav: torch.Tensor, **kwargs) -> torch.Tensor:
        """ Core logic of `separate`."""
        # Handle device placement
        input_device = wav.device
        model_device = next(self.parameters()).device
        wav = wav.to(model_device)
        # Forward
        out_wavs = self._separate(wav, **kwargs)

        # FIXME: for now this is the best we can do.
        out_wavs *= wav.abs().sum() / (out_wavs.abs().sum())

        # Back to input device (and numpy if necessary)
        out_wavs = out_wavs.to(input_device)
        return out_wavs

    def numpy_separate(self, wav: np.ndarray, **kwargs) -> np.ndarray:
        """ Numpy interface to `separate`."""
        wav = torch.from_numpy(wav)
        out_wav = self.torch_separate(wav, **kwargs)
        out_wav = out_wav.data.numpy()
        return out_wav

    def file_separate(
        self, filename: str, output_dir=None, force_overwrite=False, resample=False, **kwargs
    ) -> None:
        """ Filename interface to `separate`."""
        import soundfile as sf

        wav, fs = sf.read(filename, dtype="float32", always_2d=True)
        if wav.shape[-1] > 1:
            warnings.warn(
                f"Received multichannel signal with {wav.shape[-1]} signals, "
                f"using the first channel only."
            )
        # FIXME: support only single-channel files for now.
        wav = wav[:, 0]
        if fs != self.sample_rate:
            if resample:
                from librosa import resample

                wav = resample(wav, orig_sr=fs, target_sr=self.sample_rate)
            else:
                raise RuntimeError(
                    f"Received a signal with a sampling rate of {fs}Hz for a model "
                    f"of {self.sample_rate}Hz. You can pass `resample=True` to resample automatically."
                )
        to_save = self.numpy_separate(wav, **kwargs)

        # Save wav files to filename_est1.wav etc...
        for src_idx, est_src in enumerate(to_save):
            base = ".".join(filename.split(".")[:-1])
            save_name = base + "_est{}.".format(src_idx + 1) + filename.split(".")[-1]
            if os.path.isfile(save_name) and not force_overwrite:
                warnings.warn(
                    f"File {save_name} already exists, pass `force_overwrite=True` to overwrite it",
                    UserWarning,
                )
                return
            if output_dir is not None:
                save_name = os.path.join(output_dir, save_name.split("/")[-1])
            if fs != self.sample_rate:
                from librosa import resample

                est_src = resample(est_src, orig_sr=self.sample_rate, target_sr=fs)
            sf.write(save_name, est_src, fs)

    def _separate(self, wav, *args, **kwargs):
        """Hidden separation method

        Args:
            wav (Union[torch.Tensor, numpy.ndarray, str]): waveform array/tensor.
                Shape: 1D, 2D or 3D tensor, time last.

        Returns:
            The output of self(wav, *args, **kwargs).
        """
        return self(wav, *args, **kwargs)

    @classmethod
    def from_pretrained(cls, pretrained_model_conf_or_path, *args, **kwargs):
        """Instantiate separation model from a model config (file or dict).

        Args:
            pretrained_model_conf_or_path (Union[dict, str]): model conf as
                returned by `serialize`, or path to it. Need to contain
                `model_args` and `state_dict` keys.
            *args: Positional arguments to be passed to the model.
            **kwargs: Keyword arguments to be passed to the model.
                They overwrite the ones in the model package.

        Returns:
            nn.Module corresponding to the pretrained model conf/URL.

        Raises:
            ValueError if the input config file doesn't contain the keys
                `model_name`, `model_args` or `state_dict`.
        """
        from . import get  # Avoid circular imports

        if isinstance(pretrained_model_conf_or_path, str):
            cached_model = cached_download(pretrained_model_conf_or_path)
            conf = torch.load(cached_model, map_location="cpu")
        else:
            conf = pretrained_model_conf_or_path

        if "model_name" not in conf.keys():
            raise ValueError(
                "Expected config dictionary to have field "
                "model_name`. Found only: {}".format(conf.keys())
            )
        if "state_dict" not in conf.keys():
            raise ValueError(
                "Expected config dictionary to have field "
                "state_dict`. Found only: {}".format(conf.keys())
            )
        if "model_args" not in conf.keys():
            raise ValueError(
                "Expected config dictionary to have field "
                "model_args`. Found only: {}".format(conf.keys())
            )
        conf["model_args"].update(kwargs)  # kwargs overwrite config.
        if "sample_rate" not in conf["model_args"]:
            # Try retrieving from pretrained models
            from ..utils.hub_utils import SR_HASHTABLE

            sr = None
            if isinstance(pretrained_model_conf_or_path, str):
                sr = SR_HASHTABLE.get(pretrained_model_conf_or_path, None)
            if sr is None:
                raise RuntimeError(
                    "Couldn't load pretrained model without sampling rate. You can either pass "
                    "`sample_rate` to the `from_pretrained` method or edit your model to include "
                    "the `sample_rate` key, or use `asteroid-register-sr model sample_rate` CLI."
                )
            conf["model_args"]["sample_rate"] = sr
        # Attempt to find the model and instantiate it.
        try:
            model_class = get(conf["model_name"])
        except ValueError:  # Couldn't get the model, maybe custom.
            model = cls(*args, **conf["model_args"])  # Child class.
        else:
            model = model_class(*args, **conf["model_args"])
        model.load_state_dict(conf["state_dict"])
        return model

    def serialize(self):
        """Serialize model and output dictionary.

        Returns:
            dict, serialized model with keys `model_args` and `state_dict`.
        """
        import pytorch_lightning as pl  # Not used in torch.hub

        from .. import __version__ as asteroid_version  # Avoid circular imports

        model_conf = dict(
            model_name=self.__class__.__name__,
            state_dict=self.get_state_dict(),
            model_args=self.get_model_args(),
        )
        # Additional infos
        infos = dict()
        infos["software_versions"] = dict(
            torch_version=torch.__version__,
            pytorch_lightning_version=pl.__version__,
            asteroid_version=asteroid_version,
        )
        model_conf["infos"] = infos
        return model_conf

    def get_state_dict(self):
        """ In case the state dict needs to be modified before sharing the model."""
        return self.state_dict()

    def get_model_args(self):
        """Should return args to re-instantiate the class."""
        raise NotImplementedError


class BaseEncoderMaskerDecoder(BaseModel):
    """Base class for encoder-masker-decoder separation models.

    Args:
        encoder (Encoder): Encoder instance.
        masker (nn.Module): masker network.
        decoder (Decoder): Decoder instance.
        encoder_activation (Optional[str], optional): Activation to apply after encoder.
            See ``asteroid.masknn.activations`` for valid values.
    """

    def __init__(self, encoder, masker, decoder, encoder_activation=None):
        super().__init__()
        self.encoder = encoder
        self.masker = masker
        self.decoder = decoder
        self.encoder_activation = encoder_activation
        self.enc_activation = activations.get(encoder_activation or "linear")()

    @property
    def sample_rate(self):
        return getattr(self.encoder, "sample_rate", None)

    def forward(self, wav):
        """Enc/Mask/Dec model forward

        Args:
            wav (torch.Tensor): waveform tensor. 1D, 2D or 3D tensor, time last.

        Returns:
            torch.Tensor, of shape (batch, n_src, time) or (n_src, time).
        """
        # Remember shape to shape reconstruction, cast to Tensor for torchscript
        shape = jitable_shape(wav)
        # Reshape to (batch, n_mix, time)
        wav = _unsqueeze_to_3d(wav)

        # Real forward
        tf_rep = self.forward_encoder(wav)
        est_masks = self.forward_masker(tf_rep)
        masked_tf_rep = self.apply_masks(tf_rep, est_masks)
        decoded = self.forward_decoder(masked_tf_rep)

<<<<<<< HEAD
        masker_input = self.preprocess_masker_input(tf_rep)
        est_masks = self.masker(masker_input)
        est_masks = self.postprocess_masks(est_masks)

        tf_rep = self.preprocess_product_input(tf_rep)
        masked_tf_rep = est_masks * tf_rep
        masked_tf_rep = self.postprocess_masked(masked_tf_rep)
=======
        reconstructed = pad_x_to_y(decoded, wav)
        return _shape_reconstructed(reconstructed, shape)

    def forward_encoder(self, wav):
        """Computes time-frequency representation of `wav`.
>>>>>>> fa1e2d6f

        Args:
            wav (torch.Tensor): waveform tensor in 3D shape, time last.

        Returns:
            torch.Tensor, of shape (batch, feat, seq).
        """
        tf_rep = self.encoder(wav)
        tf_rep = self.postprocess_encoded(tf_rep)
        return self.enc_activation(tf_rep)

    def postprocess_encoded(self, tf_rep):
        """Hook to perform transformations on the encoded, time-frequency domain
        representation (output of the encoder) before encoder activation is applied.

        Args:
            tf_rep (Tensor of shape (batch, freq, time)):
                Output of the encoder, before encoder activation is applied.

        Return:
            Transformed `tf_rep`
        """
        return tf_rep

<<<<<<< HEAD
    def preprocess_masker_input(self, tf_rep):
        """Transforms time-frequency representation for mask estimation.

        Hook to perform transformations on the encoded, time-frequency domain
        representation (output of the encoder) after encoder activation. The
        transformed data are passed as input to the masker

        Args:
            tf_rep (torch.Tensor): Output of encoder activation

        Return:
            torch.Tensor: Data to be given to masker
        """
        return tf_rep
=======
    def forward_masker(self, tf_rep):
        """Estimates masks from time-frequency representation.

        Args:
            tf_rep (torch.Tensor): Time-frequency representation in (batch,
                feat, seq).

        Returns:
            torch.Tensor: Estimated masks
        """
        est_masks = self.masker(tf_rep)
        return self.postprocess_masks(est_masks)
>>>>>>> fa1e2d6f

    def postprocess_masks(self, masks):
        """Hook to perform transformations on the masks (output of the masker) before
        masks are applied.

        Args:
            masks (Tensor of shape (batch, n_src, freq, time)):
                Output of the masker

        Return:
            Transformed `masks`
        """
        return masks

<<<<<<< HEAD
    def preprocess_product_input(self, tf_rep):
        """Transforms time-frequency representation for mask application.

        Hook to perform transformation on the encoded, time-frequency domain
        representation (output of the encoder) after encoder activation. The
        estimated masks are applied to the transformed data.

        Args:
            tf_rep (torch.Tensor):  Output of encoder activation

        Return:
            torch.Tensor: Data that will be masked
        """
        return tf_rep.unsqueeze(1)
=======
    def apply_masks(self, tf_rep, est_masks):
        """Applies masks to time-frequency representation.

        Args:
            tf_rep (torch.Tensor): Time-frequency representation in (batch,
                feat, seq) shape.
            est_masks (torch.Tensor): Estimated masks.

        Returns:
            torch.Tensor: Masked time-frequency representations.
        """
        masked_tf_rep = est_masks * tf_rep.unsqueeze(1)
        return self.postprocess_masked(masked_tf_rep)
>>>>>>> fa1e2d6f

    def postprocess_masked(self, masked_tf_rep):
        """Hook to perform transformations on the masked time-frequency domain
        representation (result of masking in the time-frequency domain) before decoding.

        Args:
            masked_tf_rep (Tensor of shape (batch, n_src, freq, time)):
                Masked time-frequency representation, before decoding.

        Return:
            Transformed `masked_tf_rep`
        """
        return masked_tf_rep

    def forward_decoder(self, masked_tf_rep):
        """Reconstructs time-domain waveforms from masked representations.

        Args:
            masked_tf_rep (torch.Tensor): Masked time-frequency representation.

        Returns:
            torch.Tensor: Time-domain waveforms.
        """
        decoded = self.decoder(masked_tf_rep)
        return self.postprocess_decoded(decoded)

    def postprocess_decoded(self, decoded):
        """Hook to perform transformations on the decoded, time domain representation
        (output of the decoder) before original shape reconstruction.

        Args:
            decoded (Tensor of shape (batch, n_src, time)):
                Output of the decoder, before original shape reconstruction.

        Return:
            Transformed `decoded`
        """
        return decoded

    def get_model_args(self):
        """ Arguments needed to re-instantiate the model. """
        fb_config = self.encoder.filterbank.get_config()
        masknet_config = self.masker.get_config()
        # Assert both dict are disjoint
        if not all(k not in fb_config for k in masknet_config):
            raise AssertionError(
                "Filterbank and Mask network config share common keys. Merging them is not safe."
            )
        # Merge all args under model_args.
        model_args = {
            **fb_config,
            **masknet_config,
            "encoder_activation": self.encoder_activation,
        }
        return model_args


@script_if_tracing
def _shape_reconstructed(reconstructed, size):
    """Reshape `reconstructed` to have same size as `size`

    Args:
        reconstructed (torch.Tensor): Reconstructed waveform
        size (torch.Tensor): Size of desired waveform

    Returns:
        torch.Tensor: Reshaped waveform

    """
    if len(size) == 1:
        return reconstructed.squeeze(0)
    return reconstructed


# Backwards compatibility
BaseTasNet = BaseEncoderMaskerDecoder<|MERGE_RESOLUTION|>--- conflicted
+++ resolved
@@ -306,21 +306,11 @@
         masked_tf_rep = self.apply_masks(tf_rep, est_masks)
         decoded = self.forward_decoder(masked_tf_rep)
 
-<<<<<<< HEAD
-        masker_input = self.preprocess_masker_input(tf_rep)
-        est_masks = self.masker(masker_input)
-        est_masks = self.postprocess_masks(est_masks)
-
-        tf_rep = self.preprocess_product_input(tf_rep)
-        masked_tf_rep = est_masks * tf_rep
-        masked_tf_rep = self.postprocess_masked(masked_tf_rep)
-=======
         reconstructed = pad_x_to_y(decoded, wav)
         return _shape_reconstructed(reconstructed, shape)
 
     def forward_encoder(self, wav):
         """Computes time-frequency representation of `wav`.
->>>>>>> fa1e2d6f
 
         Args:
             wav (torch.Tensor): waveform tensor in 3D shape, time last.
@@ -345,22 +335,6 @@
         """
         return tf_rep
 
-<<<<<<< HEAD
-    def preprocess_masker_input(self, tf_rep):
-        """Transforms time-frequency representation for mask estimation.
-
-        Hook to perform transformations on the encoded, time-frequency domain
-        representation (output of the encoder) after encoder activation. The
-        transformed data are passed as input to the masker
-
-        Args:
-            tf_rep (torch.Tensor): Output of encoder activation
-
-        Return:
-            torch.Tensor: Data to be given to masker
-        """
-        return tf_rep
-=======
     def forward_masker(self, tf_rep):
         """Estimates masks from time-frequency representation.
 
@@ -373,7 +347,6 @@
         """
         est_masks = self.masker(tf_rep)
         return self.postprocess_masks(est_masks)
->>>>>>> fa1e2d6f
 
     def postprocess_masks(self, masks):
         """Hook to perform transformations on the masks (output of the masker) before
@@ -388,22 +361,6 @@
         """
         return masks
 
-<<<<<<< HEAD
-    def preprocess_product_input(self, tf_rep):
-        """Transforms time-frequency representation for mask application.
-
-        Hook to perform transformation on the encoded, time-frequency domain
-        representation (output of the encoder) after encoder activation. The
-        estimated masks are applied to the transformed data.
-
-        Args:
-            tf_rep (torch.Tensor):  Output of encoder activation
-
-        Return:
-            torch.Tensor: Data that will be masked
-        """
-        return tf_rep.unsqueeze(1)
-=======
     def apply_masks(self, tf_rep, est_masks):
         """Applies masks to time-frequency representation.
 
@@ -417,7 +374,6 @@
         """
         masked_tf_rep = est_masks * tf_rep.unsqueeze(1)
         return self.postprocess_masked(masked_tf_rep)
->>>>>>> fa1e2d6f
 
     def postprocess_masked(self, masked_tf_rep):
         """Hook to perform transformations on the masked time-frequency domain
