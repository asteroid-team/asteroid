import os
import argparse
import yaml
import itertools
import glob
import warnings
from typing import List

import asteroid
<<<<<<< HEAD
from asteroid.foo import separate
=======
from asteroid.separate import separate
>>>>>>> 9eeca717
from asteroid.dsp import LambdaOverlapAdd
from asteroid.models.publisher import upload_publishable
from asteroid.models.base_models import BaseModel


SUPPORTED_EXTENSIONS = [
    ".wav",
    ".flac",
    ".ogg",
]


def validate_window_length(n):
    try:
        n = int(n)
    except ValueError:
        raise argparse.ArgumentTypeError("Must be integer")
    if n < 10:
        # Note: This doesn't allow for hop < 10.
        raise argparse.ArgumentTypeError("Must be given in samples, not seconds")
    return n


def upload():
    """CLI function to upload pretrained models."""
    parser = argparse.ArgumentParser()
    parser.add_argument("publish_dir", type=str, help="Path to the publish dir.")
    parser.add_argument(
        "--uploader", default=None, type=str, help="Name of the uploader. Ex: `Manuel Pariente`"
    )
    parser.add_argument(
        "--affiliation", default=None, type=str, help="Affiliation of the uploader. Ex `INRIA` "
    )
    parser.add_argument("--git_username", default=None, type=str, help="Username in GitHub")
    parser.add_argument(
        "--token", default=None, type=str, help="Access token for Zenodo (or sandbox)"
    )
    parser.add_argument(
        "--force_publish",
        default=False,
        action="store_true",
        help="Whether to  without asking confirmation",
    )
    parser.add_argument(
        "--use_sandbox", default=False, action="store_true", help="Whether to use Zenodo sandbox."
    )
    args = parser.parse_args()
    args_as_dict = dict(vars(args))
    # Load uploader info if present
    info_file = os.path.join(asteroid.project_root, "uploader_info.yml")
    if os.path.exists(info_file):
        uploader_info = yaml.safe_load(open(info_file, "r"))
        # Replace fields that where not specified (CLI dominates)
        for k, v in uploader_info.items():
            if args_as_dict[k] == parser.get_default(k):
                args_as_dict[k] = v

    upload_publishable(**args_as_dict)
    # Suggest creating uploader_infos.yml
    if not os.path.exists(info_file):
        example = """
        ```asteroid/uploader_infos.yml
        uploader: Manuel Pariente
        affiliation: Universite Lorraine, CNRS, Inria, LORIA, France
        git_username: mpariente
        token: XXX
        ```
        """
        print(
            "You can create a `uploader_infos.yml` file in `Asteroid` root"
            f"to stop passing your name, affiliation etc. to the CLI. "
            f"Here is an example {example}"
        )
        print(
            "Thanks a lot for sharing your model! Don't forget to create"
            "a model card in the repo! "
        )


def infer():
    """CLI function to run pretrained model inference on wav files."""
    parser = argparse.ArgumentParser()
    parser.add_argument("url_or_path", type=str, help="Path to the pretrained model.")
    parser.add_argument(
        "--files",
        default=None,
        required=True,
        type=str,
        help="Path to the wav files to separate. Also supports list of filenames, "
        "directory names and globs.",
        nargs="+",
    )
    parser.add_argument(
        "-f",
        "--force-overwrite",
        action="store_true",
        help="Whether to overwrite output wav files.",
    )
    parser.add_argument(
        "-r",
        "--resample",
        action="store_true",
        help="Whether to resample wrong sample rate input files.",
    )
    parser.add_argument(
        "-w",
        "--ola-window",
        type=validate_window_length,
        default=None,
        help="Overlap-add window to use. If not set (default), overlap-add is not used.",
    )
    parser.add_argument(
        "--ola-hop",
        type=validate_window_length,
        default=None,
        help="Overlap-add hop length in samples. Defaults to ola-window // 2. Only used if --ola-window is set.",
    )
    parser.add_argument(
        "--ola-window-type",
        type=str,
        default="hanning",
        help="Type of overlap-add window to use. Only used if --ola-window is set.",
    )
    parser.add_argument(
        "--ola-no-reorder",
        action="store_true",
        help="Disable automatic reordering of overlap-add chunk. See asteroid.dsp.LambdaOverlapAdd for details. "
        "Only used if --ola-window is set.",
    )
    parser.add_argument(
        "-o", "--output-dir", default=None, type=str, help="Output directory to save files."
    )
    args = parser.parse_args()

    model = BaseModel.from_pretrained(pretrained_model_conf_or_path=args.url_or_path)
    if args.ola_window is not None:
        model = LambdaOverlapAdd(
            model,
            n_src=None,
            window_size=args.ola_window,
            hop_size=args.ola_hop,
            window=args.ola_window_type,
            reorder_chunks=not args.ola_no_reorder,
        )
    file_list = _process_files_as_list(args.files)

    for f in file_list:
        separate(
            model,
            f,
            force_overwrite=args.force_overwrite,
            output_dir=args.output_dir,
            resample=args.resample,
        )


def register_sample_rate():
    """CLI to register sample rate to an Asteroid model saved without `sample_rate`,  before 0.4.0."""

    def _register_sample_rate(filename, sample_rate):
        import torch

        conf = torch.load(filename, map_location="cpu")
        conf["model_args"]["sample_rate"] = sample_rate
        torch.save(conf, filename)

    parser = argparse.ArgumentParser()
    parser.add_argument("filename", type=str, help="Model file to edit.")
    parser.add_argument("sample_rate", type=float, help="Sampling rate to add to the model.")
    args = parser.parse_args()

    _register_sample_rate(filename=args.filename, sample_rate=args.sample_rate)


def _process_files_as_list(files_str: List[str]) -> List[str]:
    """Support filename, folder name, and globs. Returns list of filenames."""
    all_files = []
    for f in files_str:
        # Existing file
        if os.path.isfile(f):
            all_files.append(f)
        # Glob folder and append.
        elif os.path.isdir(f):
            all_files.extend(glob_dir(f))
        else:
            local_list = glob.glob(f)
            if not local_list:
                warnings.warn(f"Could find any file that matched {f}", UserWarning)
            all_files.extend(local_list)
    return all_files


def glob_dir(d):
    """Return all filenames in directory that match the supported extensions."""
    return list(
        itertools.chain(
            *[
                glob.glob(os.path.join(d, "**/*" + ext), recursive=True)
                for ext in SUPPORTED_EXTENSIONS
            ]
        )
    )<|MERGE_RESOLUTION|>--- conflicted
+++ resolved
@@ -7,11 +7,7 @@
 from typing import List
 
 import asteroid
-<<<<<<< HEAD
-from asteroid.foo import separate
-=======
 from asteroid.separate import separate
->>>>>>> 9eeca717
 from asteroid.dsp import LambdaOverlapAdd
 from asteroid.models.publisher import upload_publishable
 from asteroid.models.base_models import BaseModel
