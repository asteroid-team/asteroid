--- conflicted
+++ resolved
@@ -165,12 +165,7 @@
 
 
 class DualPathProcessing(nn.Module):
-<<<<<<< HEAD
-    """
-    This module allows to perform Dual-Path processing via overlap-add as in Dual-Path-Recurrent-Neural-Networks [1].
-=======
     """ Perform Dual-Path processing via overlap-add as in DPRNN [1].
->>>>>>> d297afb0
 
      Args:
         chunk_size (int): Size of segmenting window.
@@ -181,10 +176,7 @@
             time-domain single-channel speech separation", Yi Luo, Zhuo Chen
             and Takuya Yoshioka. https://arxiv.org/abs/1910.06379
     """
-<<<<<<< HEAD
-=======
-
->>>>>>> d297afb0
+
     def __init__(self, chunk_size, hop_size):
         super(DualPathProcessing, self).__init__()
         self.chunk_size = chunk_size
@@ -192,25 +184,16 @@
         self.n_orig_frames = None
 
     def unfold(self, x):
-<<<<<<< HEAD
-        """
-        This method unfolds the feature tensor from (batch, channels, time) to (batch, channels, chunk_size, n_chunks).
-=======
         """ Unfold the feature tensor from
 
         (batch, channels, time) to (batch, channels, chunk_size, n_chunks).
 
->>>>>>> d297afb0
         Args:
             x: (:class:`torch.Tensor`): feature tensor of shape (batch, channels, time).
 
         Returns:
-<<<<<<< HEAD
-            x: (:class:`torch.Tensor`): spliced feature tensor of shape  (batch, channels, chunk_size, n_chunks).
-=======
             x: (:class:`torch.Tensor`): spliced feature tensor of shape
                 (batch, channels, chunk_size, n_chunks).
->>>>>>> d297afb0
 
         """
         # x is (batch, chan, frames)
@@ -229,18 +212,6 @@
         )  # (batch, chan, chunk_size, n_chunks)
 
     def fold(self, x, output_size=None):
-<<<<<<< HEAD
-        """
-            This method folds back the spliced feature tensor (batch, channels, chunk_size, n_chunks) to original shape
-            (batch, channels, time) by using overlap-add.
-
-            Args:
-                x: (:class:`torch.Tensor`): spliced feature tensor of shape  (batch, channels, chunk_size, n_chunks).
-                    output_size: (int, optional): sequence lenght of original feature tensor.
-
-            Returns:
-                x: (:class:`torch.Tensor`):  feature tensor of shape (batch, channels, time).
-=======
         """ Folds back the spliced feature tensor.
 
         Input shape (batch, channels, chunk_size, n_chunks) to original shape
@@ -257,7 +228,6 @@
             x: (:class:`torch.Tensor`):  feature tensor of shape (batch, channels, time).
 
         .. note:: `fold` caches the original length of the pr
->>>>>>> d297afb0
 
         """
         output_size = output_size if output_size is not None else self.n_orig_frames
@@ -276,20 +246,6 @@
 
         return x.reshape(batch, chan, self.n_orig_frames)
 
-<<<<<<< HEAD
-    def intra_process(self, x, module):
-        """
-        Performs intra-chunk processing.
-        Args:
-            x (:class:`torch.Tensor`): spliced feature tensor of shape (batch, channels, chunk_size, n_chunks).
-            module (:class:`torch.nn.Module`): module one wish to apply to each chunk of the spliced feature tensor.
-            Note: the module should have the channel first convention and accept
-            a 3D tensor of shape (batch, channels, time).
-
-        Returns:
-            x (:class:`torch.Tensor`): processed spliced feature tensor of shape (batch, channels, chunk_size, n_chunks).
-
-=======
     @staticmethod
     def intra_process(x, module):
         """ Performs intra-chunk processing.
@@ -307,7 +263,6 @@
 
         .. note:: the module should have the channel first convention and accept
             a 3D tensor of shape (batch, channels, time).
->>>>>>> d297afb0
         """
 
         # x is (batch, channels, chunk_size, n_chunks)
@@ -318,20 +273,6 @@
         x = x.reshape(batch, n_chunks, channels, chunk_size).transpose(1, -1).transpose(1, 2)
         return x
 
-<<<<<<< HEAD
-    def inter_process(self, x, module):
-        """
-        Performs inter-chunk processing.
-            Args:
-                x (:class:`torch.Tensor`): spliced feature tensor of shape (batch, channels, chunk_size, n_chunks).
-                module (:class:`torch.nn.Module`): module one wish to apply between each chunk of the spliced feature tensor.
-                Note: the module should have the channel first convention and accept
-                a 3D tensor of shape (batch, channels, time).
-
-            Returns:
-                x (:class:`torch.Tensor`): processed spliced feature tensor of shape (batch, channels, chunk_size, n_chunks).
-
-=======
     @staticmethod
     def inter_process(x, module):
         """ Performs inter-chunk processing.
@@ -349,7 +290,6 @@
 
         .. note:: the module should have the channel first convention and accept
             a 3D tensor of shape (batch, channels, time).
->>>>>>> d297afb0
         """
 
         batch, channels, chunk_size, n_chunks = x.size()
