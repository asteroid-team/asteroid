from typing import Tuple

import torch
import pytest
from torch.testing import assert_allclose
from asteroid.models import (
    DCCRNet,
    DCUNet,
    DeMask,
    ConvTasNet,
    DPRNNTasNet,
    DPTNet,
    LSTMTasNet,
    SuDORMRFNet,
    SuDORMRFImprovedNet,
)


@torch.no_grad()
def assert_consistency(model, traced, tensor):
    ref = model(tensor)
    out = traced(tensor)
    assert_allclose(ref, out)


@pytest.fixture(scope="module")
def small_model_params():
    params = {
        ConvTasNet.__name__: {
            "n_src": 2,
            "n_repeats": 2,
            "n_blocks": 2,
            "bn_chan": 8,
            "hid_chan": 4,
            "skip_chan": 4,
            "n_filters": 32,
            "kernel_size": 32,
            "stride": 16,
        },
        DPRNNTasNet.__name__: {
            "n_src": 2,
            "n_repeats": 2,
            "bn_chan": 8,
            "hid_size": 4,
            "chunk_size": 3,
            "n_filters": 32,
            "kernel_size": 32,
            "stride": 16,
        },
        DPTNet.__name__: {
            "n_src": 2,
            "n_heads": 2,
            "ff_hid": 4,
            "chunk_size": 4,
            "n_repeats": 1,
            "n_filters": 32,
            "kernel_size": 32,
            "stride": 16,
        },
        DCCRNet.__name__: {
            "stft_kernel_size": 256,
            "architecture": "mini",
        },
        DeMask.__name__: {
            "input_type": "mag",
            "output_type": "mag",
            "hidden_dims": [64],
            "dropout": 0,
            "activation": "relu",
            "mask_act": "relu",
            "norm_type": "gLN",
            "stride": 16,
            "n_filters": 32,
            "kernel_size": 32,
        },
        LSTMTasNet.__name__: {
            "n_src": 2,
            "hid_size": 4,
            "n_layers": 2,
            "dropout": 0.0,
            "n_filters": 32,
            "kernel_size": 32,
            "stride": 16,
        },
        SuDORMRFNet.__name__: {
            "n_src": 2,
            "bn_chan": 10,
            "num_blocks": 2,
            "upsampling_depth": 2,
            "n_filters": 32,
            "kernel_size": 21,
            "stride": 10,
        },
        SuDORMRFImprovedNet.__name__: {
            "n_src": 2,
            "bn_chan": 10,
            "num_blocks": 2,
            "upsampling_depth": 2,
            "n_filters": 32,
            "kernel_size": 21,
            "stride": 10,
        },
    }
    return params


@pytest.mark.parametrize("model_def", [DCCRNet, DeMask])
@pytest.mark.parametrize(
    "test_data",
    (
        (torch.rand(2001) - 0.5) * 2,
        (torch.rand(1, 4720) - 0.5) * 2,
        (torch.rand(4, 1100) - 0.5) * 2,
        (torch.rand(1, 1, 1502) - 0.5) * 2,
        (torch.rand(3, 1, 4301) - 0.5) * 2,
    ),
)
def test_enhancement_model(small_model_params, model_def, test_data):
    device = get_default_device()
<<<<<<< HEAD
    inputs = ((torch.rand(1, 201, device=device) - 0.5) * 2,)
    test_data = test_data.to(device)
    model = DeMask(**params, fb_name=filter_bank).eval().to(device)
=======
    params = small_model_params[model_def.__name__]
    model = model_def(**params)
    model = model.eval().to(device)
    # Random input uniformly distributed in [-1, 1]
    inputs = ((torch.rand(1, 2500, device=device) - 0.5) * 2,)
>>>>>>> cbd0bd04
    traced = torch.jit.trace(model, inputs)

    assert_consistency(model=model, traced=traced, tensor=test_data.to(device))


@pytest.mark.parametrize("test_shape", [(2,), (3, 1)])
@pytest.mark.parametrize("matching_samples", [4701, 8800, 17001])
def test_dcunet_model(test_shape: Tuple, matching_samples):
    n_samples = 5010
    device = get_default_device()
    model = DCUNet(architecture="mini", fix_length_mode="pad").eval().to(device)
    # Random input uniformly distributed in [-1, 1]
    inputs = torch.rand(1, n_samples, device=device)
    traced = torch.jit.trace(model, (inputs,))

    test_data = torch.rand(*test_shape, matching_samples, device=device)
    assert_consistency(model=model, traced=traced, tensor=test_data.to(device))


@pytest.mark.parametrize(
    "model_def",
    (
        ConvTasNet,
        DPRNNTasNet,
        DPTNet,
        LSTMTasNet,
        SuDORMRFNet,
        SuDORMRFImprovedNet,
    ),
)
@pytest.mark.parametrize(
    "test_data",
    (
        (torch.rand(240) - 0.5) * 2,
        (torch.rand(1, 220) - 0.5) * 2,
        (torch.rand(3, 250) - 0.5) * 2,
        (torch.rand(1, 1, 301) - 0.5) * 2,
        (torch.rand(2, 1, 501) - 0.5) * 2,
    ),
)
def test_trace_bss_model(small_model_params, model_def, test_data):
    device = get_default_device()
    params = small_model_params[model_def.__name__]
    model = model_def(**params)
    model = model.eval().to(device)
    # Random input uniformly distributed in [-1, 1]
    inputs = ((torch.rand(1, 201, device=device) - 0.5) * 2,)
    traced = torch.jit.trace(model, inputs)

    assert_consistency(model=model, traced=traced, tensor=test_data.to(device))


def get_default_device():
    if torch.cuda.is_available():
        return "cuda"
    return "cpu"<|MERGE_RESOLUTION|>--- conflicted
+++ resolved
@@ -117,17 +117,11 @@
 )
 def test_enhancement_model(small_model_params, model_def, test_data):
     device = get_default_device()
-<<<<<<< HEAD
-    inputs = ((torch.rand(1, 201, device=device) - 0.5) * 2,)
-    test_data = test_data.to(device)
-    model = DeMask(**params, fb_name=filter_bank).eval().to(device)
-=======
     params = small_model_params[model_def.__name__]
     model = model_def(**params)
     model = model.eval().to(device)
     # Random input uniformly distributed in [-1, 1]
     inputs = ((torch.rand(1, 2500, device=device) - 0.5) * 2,)
->>>>>>> cbd0bd04
     traced = torch.jit.trace(model, inputs)
 
     assert_consistency(model=model, traced=traced, tensor=test_data.to(device))
