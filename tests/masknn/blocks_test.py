--- conflicted
+++ resolved
@@ -33,8 +33,7 @@
     out_chan = out_chan if out_chan else in_chan
     assert out.shape == (batch, n_src, out_chan, n_frames)
 
-
-<<<<<<< HEAD
+    
 @pytest.mark.parametrize("embed_dim", [10, 20, 30])
 def test_chimerapp(embed_dim):
     in_chan, n_src = 512, 2
@@ -44,7 +43,8 @@
     out = model(inp)
     assert out[0].shape == (batch, freq_dim*nframes, embed_dim)
     assert out[1].shape == (batch, n_src, in_chan, nframes)
-=======
+
+    
 @pytest.mark.parametrize("rnn_type", ["LSTM", "GRU", "RNN"])
 @pytest.mark.parametrize("dropout", [0., 0.2])
 @pytest.mark.parametrize("bidir", [False])
@@ -55,5 +55,4 @@
     batch, n_frames = 2, 78
     inp = torch.randn(batch, n_frames, n_units)
     out = model(inp)
-    assert out.shape == (batch, n_frames, n_units)
->>>>>>> a2ff12f7
+    assert out.shape == (batch, n_frames, n_units)