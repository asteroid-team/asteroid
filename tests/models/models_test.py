--- conflicted
+++ resolved
@@ -149,17 +149,4 @@
 
     model_conf = model.serialize()
     reconstructed_model = DeMask.from_pretrained(model_conf)
-<<<<<<< HEAD
-    assert_allclose(model.separate(test_input), reconstructed_model(test_input))
-
-
-def test_demask():
-    model = DeMask()
-    test_input = torch.randn(1, 801)
-
-    model_conf = model.serialize()
-    reconstructed_model = DeMask.from_pretrained(model_conf)
-    assert_allclose(model.separate(test_input), reconstructed_model(test_input))
-=======
-    assert_allclose(model(test_input), reconstructed_model(test_input))
->>>>>>> 98a13af2
+    assert_allclose(model(test_input), reconstructed_model(test_input))