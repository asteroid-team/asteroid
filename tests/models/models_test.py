--- conflicted
+++ resolved
@@ -3,14 +3,10 @@
 from torch.testing import assert_allclose
 import numpy as np
 import soundfile as sf
-<<<<<<< HEAD
-from asteroid.models import ConvTasNet, DPRNNTasNet, DPTNet, LSTMTasNet, DeMask
-=======
 import asteroid
 from asteroid import models
 from asteroid.models.base_models import BaseModel
-from asteroid.models import ConvTasNet, DPRNNTasNet, DPTNet, LSTMTasNet
->>>>>>> 88b42701
+from asteroid.models import ConvTasNet, DPRNNTasNet, DPTNet, LSTMTasNet, DeMask
 from asteroid.models import SuDORMRFNet, SuDORMRFImprovedNet
 
 
@@ -115,15 +111,6 @@
     assert_allclose(model.separate(test_input), reconstructed_model(test_input))
 
 
-<<<<<<< HEAD
-def test_demask():
-    model = DeMask()
-    test_input = torch.randn(1, 801)
-
-    model_conf = model.serialize()
-    reconstructed_model = DeMask.from_pretrained(model_conf)
-    assert_allclose(model.separate(test_input), reconstructed_model(test_input))
-=======
 @pytest.mark.parametrize(
     "model", [LSTMTasNet, ConvTasNet, DPRNNTasNet, DPTNet, SuDORMRFImprovedNet, SuDORMRFNet]
 )
@@ -154,4 +141,12 @@
 
 def test_show():
     asteroid.show_available_models()
->>>>>>> 88b42701
+
+
+def test_demask():
+    model = DeMask()
+    test_input = torch.randn(1, 801)
+
+    model_conf = model.serialize()
+    reconstructed_model = DeMask.from_pretrained(model_conf)
+    assert_allclose(model.separate(test_input), reconstructed_model(test_input))