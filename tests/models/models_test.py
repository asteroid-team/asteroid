--- conflicted
+++ resolved
@@ -4,11 +4,7 @@
 import numpy as np
 import soundfile as sf
 from asteroid.models import ConvTasNet, DPRNNTasNet, DPTNet, LSTMTasNet
-<<<<<<< HEAD
-from asteroid.models import SuDORMRF, SuDORMRFImproved
-=======
 from asteroid.models import SuDORMRFNet, SuDORMRFImprovedNet
->>>>>>> d297afb0
 
 
 def test_convtasnet_sep():
@@ -82,21 +78,6 @@
 
 
 def test_sudormrf():
-<<<<<<< HEAD
-    model = SuDORMRF(
-        2, out_chan=10, in_chan=10, num_blocks=4, upsampling_depth=2, kernel_size=21, n_filters=10,
-    )
-    test_input = torch.randn(1, 801)
-    model(test_input)
-
-
-def test_sudormrf_imp():
-    model = SuDORMRFImproved(
-        2, out_chan=10, in_chan=10, num_blocks=4, upsampling_depth=2, n_filters=10, kernel_size=21,
-    )
-    test_input = torch.randn(1, 801)
-    model(test_input)
-=======
     model = SuDORMRFNet(
         2, bn_chan=10, num_blocks=4, upsampling_depth=2, kernel_size=21, n_filters=12,
     )
@@ -116,7 +97,6 @@
 
     reconstructed_model = SuDORMRFImprovedNet.from_pretrained(model_conf)
     assert_allclose(model.separate(test_input), reconstructed_model(test_input))
->>>>>>> d297afb0
 
 
 def test_dptnet():
